--- conflicted
+++ resolved
@@ -47,15 +47,9 @@
 K8S_APP_TAG := $(GRAVITY_TAG)
 TELEKUBE_APP_TAG := $(GRAVITY_TAG)
 WORMHOLE_APP_TAG := $(GRAVITY_TAG)
-<<<<<<< HEAD
-LOGGING_APP_TAG ?= 6.0.6
-MONITORING_APP_TAG ?= 6.0.13
-DNS_APP_TAG = 6.1.0
-=======
 LOGGING_APP_TAG ?= 6.0.7
 MONITORING_APP_TAG ?= 6.0.16
-DNS_APP_TAG = 0.4.0
->>>>>>> ad876672
+DNS_APP_TAG = 6.1.0
 BANDWAGON_TAG ?= 6.0.1
 RBAC_APP_TAG := $(GRAVITY_TAG)
 # IMPORTANT: When updating tiller version, DO NOT FORGET to bump TILLER_APP_TAG as well!
