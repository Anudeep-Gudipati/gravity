# Prerequisites:
# - Linux-based OS
# - golang 1.10+
# - git
# - Docker 1.9+
#
# Userful targets:
# - make          : default containerized build. The output goes into build/<version>/
# - make install  : build via `go install`. The output goes into GOPATH/bin/
# - make clean    : remove the build output and artifacts
#
TOP := $(dir $(CURDIR)/$(word $(words $(MAKEFILE_LIST)),$(MAKEFILE_LIST)))

OPS_URL ?=

GRAVITY_PKG_PATH ?= github.com/gravitational/gravity

ASSETSDIR=$(TOP)/assets
BINDIR ?= /usr/bin

# Current Kubernetes version: 1.12.1
K8S_VER := 11203
GOLFLAGS ?= -w -s

ETCD_VER := v2.3.7
# Version of the version tool
VERSION_TAG := 0.0.2

# Current versions of the dependencies
CURRENT_TAG := $(shell ./version.sh)
GRAVITY_TAG := $(CURRENT_TAG)
# Abbreviated gravity version to use as a build ID
GRAVITY_VERSION := $(CURRENT_TAG)

RELEASE_TARBALL_NAME ?=
RELEASE_OUT ?=

TELEPORT_TAG = 3.0.1
# TELEPORT_REPOTAG adapts TELEPORT_TAG to the teleport tagging scheme
TELEPORT_REPOTAG := v$(TELEPORT_TAG)
PLANET_TAG := 5.4.1-$(K8S_VER)
PLANET_BRANCH := $(PLANET_TAG)
K8S_APP_TAG := $(GRAVITY_TAG)
TELEKUBE_APP_TAG := $(GRAVITY_TAG)
WORMHOLE_APP_TAG := $(GRAVITY_TAG)
LOGGING_APP_TAG ?= 5.0.2
MONITORING_APP_TAG ?= 5.2.2
DNS_APP_TAG = 0.3.0
BANDWAGON_TAG ?= 5.3.0
RBAC_APP_TAG := $(GRAVITY_TAG)
<<<<<<< HEAD
TILLER_VERSION = 2.8.1
TILLER_APP_TAG = 5.2.1
WORMHOLE_IMG ?= quay.io/gravitational/wormhole:0.0.0-1-g6681422-dirty

=======
TILLER_VERSION = 2.11.0
TILLER_APP_TAG = 5.5.0
>>>>>>> a4a1a224
# set this to true if you want to use locally built planet packages
DEV_PLANET ?=
OS := $(shell uname | tr '[:upper:]' '[:lower:]')
ARCH := $(shell uname -m)

CURRENT_COMMIT := $(shell git rev-parse HEAD)
VERSION_FLAGS := -X github.com/gravitational/gravity/vendor/github.com/gravitational/version.gitCommit=$(CURRENT_COMMIT) \
	-X github.com/gravitational/gravity/vendor/github.com/gravitational/version.version=$(GRAVITY_VERSION) \
	-X github.com/gravitational/gravity/lib/defaults.WormholeImg=$(WORMHOLE_IMG)
GRAVITY_LINKFLAGS = "$(VERSION_FLAGS) $(GOLFLAGS)"

TELEKUBE_GRAVITY_PKG := gravitational.io/gravity_$(OS)_$(ARCH):$(GRAVITY_TAG)
TELEKUBE_TELE_PKG := gravitational.io/tele_$(OS)_$(ARCH):$(GRAVITY_TAG)
TF_PROVIDER_GRAVITY_PKG := gravitational.io/terraform-provider-gravity_$(OS)_$(ARCH):$(GRAVITY_TAG)
TF_PROVIDER_GRAVITYENTERPRISE_PKG := gravitational.io/terraform-provider-gravityenterprise_$(OS)_$(ARCH):$(GRAVITY_TAG)

TELEPORT_PKG := gravitational.io/teleport:$(TELEPORT_TAG)
PLANET_PKG := gravitational.io/planet:$(PLANET_TAG)
WEB_ASSETS_PKG := gravitational.io/web-assets:$(GRAVITY_TAG)
GRAVITY_PKG := gravitational.io/gravity:$(GRAVITY_TAG)
DNS_APP_PKG := gravitational.io/dns-app:$(DNS_APP_TAG)
MONITORING_APP_PKG := gravitational.io/monitoring-app:$(MONITORING_APP_TAG)
LOGGING_APP_PKG := gravitational.io/logging-app:$(LOGGING_APP_TAG)
SITE_APP_PKG := gravitational.io/site:$(GRAVITY_TAG)
K8S_APP_PKG := gravitational.io/kubernetes:$(K8S_APP_TAG)
TELEKUBE_APP_PKG := gravitational.io/telekube:$(TELEKUBE_APP_TAG)
BANDWAGON_PKG := gravitational.io/bandwagon:$(BANDWAGON_TAG)
RBAC_APP_PKG := gravitational.io/rbac-app:$(RBAC_APP_TAG)
TILLER_APP_PKG := gravitational.io/tiller-app:$(TILLER_APP_TAG)


# Output directory that stores all of the build artifacts.
# Artifacts from the gravity build (the binary and any internal packages)
# are collected into a directory named after the current gravity version suffix.
# All static (external) dependencies are version by appending a corresponding version
# suffix to the tarball.
# planet/teleport binaries are stored in separate versioned directories to be compatible with
# `aws s3 sync` command (which only works on directories)
BUILDDIR ?= $(TOP)/build
GRAVITY_BUILDDIR := $(BUILDDIR)/$(GRAVITY_VERSION)
PLANET_DIR := $(BUILDDIR)/planet
PLANET_SRCDIR := $(PLANET_DIR)/src
PLANET_BUILDDIR := $(PLANET_DIR)/$(PLANET_TAG)
PLANET_BINDIR := $(PLANET_BUILDDIR)/bin
TELEPORT_BUILDDIR := $(BUILDDIR)/teleport
TELEPORT_SRCDIR := $(TELEPORT_BUILDDIR)/src
TELEPORT_BINDIR := $(TELEPORT_BUILDDIR)/bin/$(TELEPORT_TAG)
TF_PROVIDER_DIR := $(HOME)/.terraform.d/plugins

LOCAL_BUILDDIR ?= /gopath/src/github.com/gravitational/gravity/build
LOCAL_GRAVITY_BUILDDIR ?= /gopath/src/github.com/gravitational/gravity/build/$(GRAVITY_VERSION)

# Directory used as a state dir with all packages when building an application
# with tele build (e.g. opscenter or telekube)
PACKAGES_DIR ?= $(GRAVITY_BUILDDIR)/packages

# Outputs
#
# External assets
TELEPORT_TARBALL := teleport-$(TELEPORT_TAG).tar.gz
TELEPORT_OUT := $(BUILDDIR)/$(TELEPORT_TARBALL)
PLANET_OUT := $(PLANET_BINDIR)/planet.tar.gz
LOGGING_APP_OUT := $(BUILDDIR)/logging-app-$(LOGGING_APP_TAG).tar.gz
MONITORING_APP_OUT := $(BUILDDIR)/monitoring-app-$(MONITORING_APP_TAG).tar.gz
BANDWAGON_OUT := $(BUILDDIR)/bandwagon-$(BANDWAGON_TAG).tar.gz
#
# Assets resulting from building gravity
GRAVITY_OUT := $(GRAVITY_BUILDDIR)/gravity
TELE_OUT := $(GRAVITY_BUILDDIR)/tele
TSH_OUT := $(GRAVITY_BUILDDIR)/tsh
WEB_ASSETS_TARBALL = web-assets.tar.gz
WEB_ASSETS_OUT := $(GRAVITY_BUILDDIR)/$(WEB_ASSETS_TARBALL)
SITE_APP_OUT := $(GRAVITY_BUILDDIR)/site-app.tar.gz
DNS_APP_OUT := $(GRAVITY_BUILDDIR)/dns-app.tar.gz
K8S_APP_OUT := $(GRAVITY_BUILDDIR)/kubernetes-app.tar.gz
RBAC_APP_OUT := $(GRAVITY_BUILDDIR)/rbac-app.tar.gz
TELEKUBE_APP_OUT := $(GRAVITY_BUILDDIR)/telekube-app.tar.gz
TILLER_APP_OUT := $(GRAVITY_BUILDDIR)/tiller-app.tar.gz
TELEKUBE_OUT := $(GRAVITY_BUILDDIR)/telekube.tar
TF_PROVIDER_GRAVITY_OUT := $(GRAVITY_BUILDDIR)/terraform-provider-gravity
TF_PROVIDER_GRAVITYENTERPRISE_OUT := $(GRAVITY_BUILDDIR)/terraform-provider-gravityenterprise

GRAVITY_DIR := /var/lib/gravity
GRAVITY_ASSETS_DIR := /usr/local/share/gravity

LOCAL_OPSCENTER_HOST ?= opscenter.localhost.localdomain
LOCAL_OPSCENTER_DIR := $(GRAVITY_DIR)/opscenter
LOCAL_ETCD_DIR := $(GRAVITY_DIR)/etcd
LOCAL_OPS_URL := https://$(LOCAL_OPSCENTER_HOST):33009
LOCAL_STATE_DIR ?= $(LOCAL_OPSCENTER_DIR)/read

# Build artifacts published to S3
GRAVITY_PUBLISH_TARGETS := $(GRAVITY_OUT) \
	$(TELE_OUT) \
	$(WEB_ASSETS_OUT) \
	$(SITE_APP_OUT) \
	$(DNS_APP_OUT) \
	$(K8S_APP_OUT) \
	$(RBAC_APP_OUT) \
	$(TELEKUBE_APP_OUT) \
	$(TILLER_APP_OUT)

TELEPORT_DIR = /var/lib/teleport

GRAVITY_EXTRA_OPTIONS ?=

# Address of OpsCenter to publish telekube binaries and artifacts to
DISTRIBUTION_OPSCENTER ?= https://get.gravitational.io

# Command line of the current gravity binary
GRAVITY ?= $(GRAVITY_OUT) --state-dir=$(LOCAL_STATE_DIR) $(GRAVITY_EXTRA_OPTIONS)

DELETE_OPTS := --force \
		--ops-url=$(OPS_URL)
IMPORT_OPTS := --repository=gravitational.io \
		--ops-url=$(OPS_URL)
VENDOR_OPTS := --vendor $(IMPORT_OPTS)

USER := $(shell echo $${SUDO_USER:-$$USER})

TEST_ETCD ?= false
TEST_K8S ?= false

# grpc
PROTOC_VER ?= 3.4.0
PROTOC_PLATFORM := linux-x86_64
GOGO_PROTO_TAG ?= v0.4
GRPC_GATEWAY_TAG ?= v1.1.0

BINARIES ?= tele gravity terraform-provider-gravity
TF_PROVIDERS ?= terraform-provider-gravity

export

# the default target is a containerized CI/CD build
.PHONY:build
build:
	$(MAKE) -C build.assets build

# 'install' uses the host's Golang to place output into $GOPATH/bin
.PHONY:install
install:
	go install -ldflags "$(VERSION_FLAGS)" ./tool/tele ./tool/gravity

# 'clean' removes the build artifacts
.PHONY: clean
clean:
	$(MAKE) -C build.assets clean
	@rm -rf $(BUILDDIR)
	@rm -f $(GOPATH)/bin/tele $(GOPATH)/bin/gravity


.PHONY:
production: TMP := $(shell mktemp -d)
production:
	GRAVITY="$(GRAVITY_OUT) --state-dir=$(TMP)" $(MAKE) -C build.assets production
	rm -rf $(TMP)


#
# generate GRPC files
#
.PHONY: grpc
grpc:
	PROTOC_VER=$(PROTOC_VER) PROTOC_PLATFORM=$(PROTOC_PLATFORM) \
	GOGO_PROTO_TAG=$(GOGO_PROTO_TAG) GRPC_GATEWAY_TAG=$(GRPC_GATEWAY_TAG) VERSION_TAG=$(VERSION_TAG) \
	$(MAKE) -C build.assets grpc

#
# build tsh binary
#
.PHONY: build-tsh
build-tsh:
	$(MAKE) -C build.assets build-tsh

#
# reimport site app and refresh tarball
#
.PHONY: site-app
site-app:
	$(MAKE) -C build.assets site-app

#
# reimport rbac-app and refresh tarball
#
.PHONY: rbac-app
rbac-app:
	$(MAKE) -C build.assets rbac-app

#
# reimport dns-app and refresh tarball
#
.PHONY: dns-app
dns-app:
	$(MAKE) -C build.assets dns-app

.PHONY: tiller-app
tiller-app:
	make -C build.assets tiller-app

#
# reimport k8s app and refresh tarball
#
.PHONY: k8s-app
k8s-app:
	$(MAKE) -C build.assets k8s-app

.PHONY: web-app
web-app:
	$(MAKE) -C build.assets web-app

#
# reimport telekube app and refresh tarball
#
.PHONY: telekube-app
telekube-app: dev
	$(MAKE) -C build.assets telekube-app

.PHONY: monitoring-app
monitoring-app: dev
	$(MAKE) -C build.assets monitoring-app

.PHONY: logging-app
logging-app: dev
	$(MAKE) -C build.assets logging-app

.PHONY: bandwagon-app
bandwagon-app: dev
	$(MAKE) -C build.assets bandwagon

#
# publish dependencies (planet and teleport) to Amazon S3
#
.PHONY: publish
publish:
	$(MAKE) -C build.assets publish

#
# prepare ansible variables for publishing to the hub
#
.PHONY: hub-vars
hub-vars:
	$(MAKE) -C build.assets hub-vars

#
# produce release tarball with binaries
#
.PHONY: release
release:
	$(MAKE) -C build.assets release

#
# publish telekube binaries (gravity, tele and tsh) to the distribution OpsCenter
#
.PHONY: publish-telekube
publish-telekube:
	$(MAKE) -C build.assets publish-telekube

.PHONY: publish-telekube-s3
publish-telekube-s3:
	$(MAKE) -C build.assets publish-telekube-s3

#
# test packages: called by Jenkins
#
.PHONY: test
test:
	$(MAKE) -C build.assets test

#
# integration test for gravity and apps
#
.PHONY: ci
ci:
	bash assets/ci/docker-run.sh

#
# '$(MAKE) packages' builds and imports all dependency packages
#
.PHONY: packages
packages:
	if [ -z "$(DEV_PLANET)" ]; then \
	  $(MAKE) planet-packages; \
	else \
	  $(MAKE) dev-planet-packages; \
	fi;

# binary packages for quick download
	$(MAKE) binary-packages

# teleport - access and identity layer
	$(GRAVITY) package delete $(TELEPORT_PKG) $(DELETE_OPTS) && \
	$(GRAVITY) package import $(TELEPORT_OUT) $(TELEPORT_PKG) --ops-url=$(OPS_URL)

	$(MAKE) gravity-packages

	-$(MAKE) dns-packages
	-$(MAKE) rbac-app-package

# Bandwagon - installer extension
	- $(GRAVITY) app delete $(BANDWAGON_PKG) $(DELETE_OPTS) && \
	  $(GRAVITY) app import $(BANDWAGON_OUT) $(VENDOR_OPTS)

# Tiller server
	- $(GRAVITY) app delete $(TILLER_APP_PKG) $(DELETE_OPTS) && \
	  $(GRAVITY) app import $(TILLER_APP_OUT) $(VENDOR_OPTS)

# Monitoring - influxdb/grafana
	- $(GRAVITY) app delete $(MONITORING_APP_PKG) $(DELETE_OPTS) && \
	  $(GRAVITY) app import $(MONITORING_APP_OUT) $(VENDOR_OPTS)

# Logging - log forwarding and storage
	- $(GRAVITY) app delete $(LOGGING_APP_PKG) $(DELETE_OPTS) && \
	  $(GRAVITY) app import $(LOGGING_APP_OUT) $(VENDOR_OPTS)

	-$(MAKE) k8s-packages
	-$(MAKE) telekube-packages



.PHONY: binary-packages
binary-packages:
	$(GRAVITY_OUT) package delete --state-dir=$(LOCAL_STATE_DIR) --force $(TELEKUBE_GRAVITY_PKG) && \
	$(GRAVITY_OUT) package import --state-dir=$(LOCAL_STATE_DIR) $(GRAVITY_OUT) $(TELEKUBE_GRAVITY_PKG)

	$(GRAVITY_OUT) package delete --state-dir=$(LOCAL_STATE_DIR) --force $(TELEKUBE_TELE_PKG) && \
	$(GRAVITY_OUT) package import --state-dir=$(LOCAL_STATE_DIR) $(TELE_OUT) $(TELEKUBE_TELE_PKG)


.PHONY: rbac-app-package
rbac-app-package:
	$(GRAVITY) app delete $(RBAC_APP_PKG) $(DELETE_OPTS) && \
	 $(GRAVITY) app import $(RBAC_APP_OUT) $(VENDOR_OPTS)

.PHONY: gravity-packages
gravity-packages:
# gravity - k8s automation
	$(GRAVITY) package delete $(GRAVITY_PKG) $(DELETE_OPTS) && \
	$(GRAVITY) package import $(GRAVITY_OUT) $(GRAVITY_PKG) --ops-url=$(OPS_URL)

# site app - local site controller running inside k8s
	- $(GRAVITY) app delete $(SITE_APP_PKG) $(DELETE_OPTS) && \
	  $(GRAVITY) app import $(SITE_APP_OUT) --version=$(GRAVITY_TAG) $(VENDOR_OPTS)

.PHONY: k8s-packages
k8s-packages: web-assets
	- $(GRAVITY) app delete $(K8S_APP_PKG) $(DELETE_OPTS) && \
	  $(GRAVITY) app import $(K8S_APP_OUT) --version=$(K8S_APP_TAG) $(VENDOR_OPTS)

.PHONY: telekube-packages
telekube-packages:
	- $(GRAVITY) app delete $(TELEKUBE_APP_PKG) $(DELETE_OPTS) && \
	  $(GRAVITY) app import $(TELEKUBE_APP_OUT) --version=$(TELEKUBE_APP_TAG) $(VENDOR_OPTS)

.PHONY: planet-packages
planet-packages:
# planet master - RUNC container with k8s master
	$(GRAVITY) package delete $(PLANET_PKG) $(DELETE_OPTS) && \
	$(GRAVITY) package import $(PLANET_OUT) $(PLANET_PKG) \
		--labels=purpose:runtime \
		--ops-url=$(OPS_URL)

.PHONY: dns-packages
dns-packages:
# DNS - k8s KubeDNS app
	- $(GRAVITY) app delete $(DNS_APP_PKG) $(DELETE_OPTS) && \
	  $(GRAVITY) app import $(DNS_APP_OUT) $(VENDOR_OPTS)

.PHONY: web-assets
web-assets:
	$(GRAVITY) package delete $(WEB_ASSETS_PKG) $(DELETE_OPTS) && \
	$(GRAVITY) package import $(WEB_ASSETS_OUT) $(WEB_ASSETS_PKG) --ops-url=$(OPS_URL)


.PHONY: dev-planet-packages
dev-planet-packages: PLANET_OUT := $(GOPATH)/src/github.com/gravitational/planet/build/planet.tar.gz
dev-planet-packages: planet-packages

#
# publish-artifacts uploads build artifacts to the distribution Ops Center
#
.PHONY: publish-artifacts
publish-artifacts: opscenter telekube
	if [ -z "$(TELE_KEY)" ] || [ -z "$(DISTRIBUTION_OPSCENTER)" ]; then \
	   echo "TELE_KEY or DISTRIBUTION_OPSCENTER are not set"; exit 1; \
	fi;
	$(GRAVITY_BUILDDIR)/tele login -o $(DISTRIBUTION_OPSCENTER) --token=$(TELE_KEY)
	$(GRAVITY_BUILDDIR)/tele push $(GRAVITY_BUILDDIR)/telekube.tar
	$(GRAVITY_BUILDDIR)/tele push $(GRAVITY_BUILDDIR)/opscenter.tar

#
# builds telekube installer
#
.PHONY: telekube
telekube: GRAVITY=$(GRAVITY_OUT) --state-dir=$(PACKAGES_DIR)
telekube: $(GRAVITY_BUILDDIR)/telekube.tar

$(GRAVITY_BUILDDIR)/telekube.tar: packages
	$(GRAVITY_BUILDDIR)/tele build $(ASSETSDIR)/telekube/resources/app.yaml -f \
		--version=$(TELEKUBE_APP_TAG) \
		--state-dir=$(PACKAGES_DIR) \
		--skip-version-check \
		-o $(GRAVITY_BUILDDIR)/telekube.tar

#
# builds wormhole installer
# 
.PHONY: wormhole
wormhole: GRAVITY=$(GRAVITY_OUT) --state-dir=$(PACKAGES_DIR)
wormhole: $(GRAVITY_BUILDDIR)/wormhole.tar

$(GRAVITY_BUILDDIR)/wormhole.tar: packages
	$(GRAVITY_BUILDDIR)/tele build $(ASSETSDIR)/wormhole/resources/app.yaml -f \
		--version=$(GRAVITY_APP_TAG) \
		--state-dir=$(PACKAGES_DIR) \
		--skip-version-check \
		-o $(GRAVITY_BUILDDIR)/wormhole.tar

#
# Uploads opscenter to S3 is used to test custom releases of the ops center
#
.PHONY: upload-opscenter
upload-opscenter:
	aws s3 cp $(GRAVITY_BUILDDIR)/opscenter.tar s3://testreleases.gravitational.io/$(GRAVITY_TAG)/opscenter.tar

#
# Uploads gravity to test builds
#
.PHONY: upload-binaries
upload-binaries:
	aws s3 cp $(GRAVITY_BUILDDIR)/gravity s3://testreleases.gravitational.io/$(GRAVITY_TAG)/gravity
	aws s3 cp $(GRAVITY_BUILDDIR)/tele s3://testreleases.gravitational.io/$(GRAVITY_TAG)/tele

#
# builds opscenter installer
#
.PHONY: opscenter
opscenter: GRAVITY=$(GRAVITY_OUT) --state-dir=$(PACKAGES_DIR)
opscenter: $(GRAVITY_BUILDDIR)/opscenter.tar

$(GRAVITY_BUILDDIR)/opscenter.tar: packages
	mkdir -p $(BUILDDIR)
# this is for Jenknis pipeline integration
	@echo env.GRAVITY_BUILDDIR=\"$(GRAVITY_BUILDDIR)\" > $(BUILDDIR)/properties.groovy
	if [ -z "$(GRAVITY_TAG)" ]; then \
	  echo "GRAVITY_TAG is not set"; exit 1; \
	fi;
	$(eval RIG_CHANGESET = ops-$(shell echo $(GRAVITY_TAG) | sed -e 's/[\.]//g'))
	if [ -z "$(RIG_CHANGESET)" ]; then \
	  echo "RIG_CHANGESET is not set"; exit 1; \
	fi;
	echo $(GRAVITY_TAG)
	echo $(RIG_CHANGESET)
	$(eval TEMPDIR = "$(shell mktemp -d)")
	if [ -z "$(TEMPDIR)" ]; then \
	  echo "TEMPDIR is not set - failed to create temporary directory"; exit 1; \
	fi;
	cp -r assets/opscenter/resources $(TEMPDIR)
	sed -i 's/GRAVITY_VERSION/$(GRAVITY_TAG)/g' $(TEMPDIR)/resources/app.yaml
	sed -i 's/RIG_CHANGESET_VAL/$(RIG_CHANGESET)/g' $(TEMPDIR)/resources/app.yaml
	cat $(TEMPDIR)/resources/app.yaml
	$(GRAVITY_BUILDDIR)/tele build $(TEMPDIR)/resources/app.yaml -f \
		--state-dir=$(PACKAGES_DIR) \
		-o $(GRAVITY_BUILDDIR)/opscenter.tar
	rm -rf $(TEMPDIR)

#
# opscenter-apps imports additional apps into deployed OpsCenter
#
.PHONY: opscenter-apps
opscenter-apps:
	- $(GRAVITY_OUT) --state-dir=$(LOCAL_STATE_DIR) app delete $(TELEKUBE_APP_PKG) $(DELETE_OPTS) && \
	  $(GRAVITY_OUT) --state-dir=$(LOCAL_STATE_DIR) app import $(TELEKUBE_APP_OUT) $(VENDOR_OPTS)

#
# current-build will print current build
#
.PHONY: current-build
current-build:
	@echo $(GRAVITY_BUILDDIR)

.PHONY: compile
compile:
	$(MAKE) -j $(BINARIES)

.PHONY: tele-mac
tele-mac: flags
	go install -ldflags $(GRAVITY_LINKFLAGS) github.com/gravitational/gravity/tool/tele


#
# goinstall builds and installs gravity locally
#
.PHONY: goinstall
goinstall: remove-temp-files compile
	mkdir -p $(GRAVITY_BUILDDIR)
	mkdir -p $(TF_PROVIDER_DIR)
	cp $(GOPATH)/bin/gravity $(GRAVITY_OUT)
	cp $(GOPATH)/bin/tele $(TELE_OUT)
	for provider in ${TF_PROVIDERS} ; do \
		echo $${provider} ; \
		cp $(GOPATH)/bin/$${provider} $(GRAVITY_BUILDDIR)/$${provider} ; \
		cp $(GOPATH)/bin/$${provider} $(TF_PROVIDER_DIR)/$${provider} ; \
	done
	$(GRAVITY) package delete $(GRAVITY_PKG) $(DELETE_OPTS) && \
		$(GRAVITY) package import $(GRAVITY_OUT) $(GRAVITY_PKG)
	$(MAKE) binary-packages

.PHONY: $(BINARIES)
$(BINARIES):
	go install -ldflags $(GRAVITY_LINKFLAGS) $(GRAVITY_PKG_PATH)/tool/$@

.PHONY: wizard-publish
wizard-publish: BUILD_BUCKET_URL = s3://get.gravitational.io
wizard-publish: S3_OPTS = --region us-west-1
wizard-publish: K8S_OUT := kubernetes-$(GRAVITY_VERSION).tar.gz
wizard-publish:
	gravity ops create-wizard --ops-url=$(LOCAL_OPS_URL) gravitational.io/kubernetes:0.0.0+latest /tmp/k8s
	tar -C /tmp -czf $(K8S_OUT) k8s
	aws s3 cp $(S3_OPTS) $(K8S_OUT) $(BUILD_BUCKET_URL)/telekube/$(K8S_OUT)

.PHONY: wizard-gen
wizard-gen: K8S_OUT := kubernetes-$(GRAVITY_VERSION).tar.gz
wizard-gen:
	gravity ops create-wizard --ops-url=$(LOCAL_OPS_URL) gravitational.io/telekube:0.0.0+latest /tmp/telekube

#
# robotest-installer builds an installer tarball for use in robotest
# Resulting installer URL is written to a properies file specified with BUILDPROPS
#
.PHONY: robotest-installer
robotest-installer: TMPDIR := $(shell mktemp -d)
robotest-installer: BUILDPROPS ?= build.properties
robotest-installer: LOCAL_STATE_DIR := $(TMPDIR)/state
robotest-installer: EXPORT_DIR := $(LOCAL_STATE_DIR)/export
robotest-installer: EXPORT_APP_TARBALL := $(EXPORT_DIR)/app.tar.gz
robotest-installer: ROBOTEST_APP_PACKAGE ?= $(TELEKUBE_APP_PKG)
robotest-installer: ROBOTEST_APP_PACKAGE_SRCDIR ?= $(TOP)/assets/telekube
robotest-installer: ROBO_BUCKET_URL = s3://builds.gravitational.io/robotest
robotest-installer: ROBO_GRAVITY_BUCKET := $(ROBO_BUCKET_URL)/gravity/$(GRAVITY_VERSION)
robotest-installer: INSTALLER_FILE := $(subst /,-,$(subst :,-,$(ROBOTEST_APP_PACKAGE)))-$(GRAVITY_VERSION)-installer.tar.gz
robotest-installer: INSTALLER_URL := $(ROBO_BUCKET_URL)/$(INSTALLER_FILE)
robotest-installer: robotest-publish-gravity
robotest-installer:
	# Reset properties file
	@> $(BUILDPROPS)
	@mkdir -p $(TMPDIR)/state/export
	@$(MAKE) packages LOCAL_STATE_DIR=$(LOCAL_STATE_DIR)
	@$(GRAVITY_BUILDDIR)/gravity package export \
		--state-dir=$(LOCAL_STATE_DIR) \
		$(ROBOTEST_APP_PACKAGE) \
		$(EXPORT_APP_TARBALL)
	@tar xvf $(EXPORT_APP_TARBALL) -C $(EXPORT_DIR)/ --strip-components=1 resources/app.yaml
	@$(GRAVITY_BUILDDIR)/tele --debug build \
		--state-dir=$(LOCAL_STATE_DIR) \
		$(EXPORT_DIR)/app.yaml -o $(INSTALLER_FILE)
	aws s3 cp --region us-east-1 $(INSTALLER_FILE) $(INSTALLER_URL)
	# Jenkins: downstream job configuration
	echo "ROBO_INSTALLER_URL=$(INSTALLER_URL)" >> $(BUILDPROPS)
	echo "GRAVITY_VERSION=$(GRAVITY_VERSION)" >> $(BUILDPROPS)
	@rm -rf $(TMPDIR)

.PHONY: robotest-publish-gravity
robotest-publish-gravity:
	aws s3 cp --region us-east-1 $(GRAVITY_BUILDDIR)/gravity \
		$(ROBO_GRAVITY_BUCKET)/ \
		--metadata version=$(GRAVITY_VERSION)


#
# number of environment variables are expected to be set
# see https://github.com/gravitational/robotest/blob/master/suite/README.md
#
.PHONY: robotest-run-suite
robotest-run-suite:
	./build.assets/robotest_run_suite.sh $(shell pwd)/upgrade_from

.PHONY: robotest-run-nightly
robotest-run-nightly:
	./build.assets/robotest_run_nightly.sh $(shell pwd)/upgrade_from

.PHONY: robotest-installer-ready
robotest-installer-ready:
	mv $(GRAVITY_BUILDDIR)/telekube.tar $(GRAVITY_BUILDDIR)/telekube_ready.tar

.PHONY: dev
dev: goinstall

# Clean up development environment:
#  + remove development directories
#  + stop etcd container
#  + destroy development virsh guests
#  + remove development virsh images
.PHONY: dev-clean
dev-clean:
	bash scripts/cleanup.sh

.PHONY: remove-temp-files
remove-temp-files:
	@if [ $$USER != vagrant ] ; then \
		find . -name flymake_* -delete ; \
	fi

.PHONY: fakedevice
# fake device creates 1MB loopback device for testing purposes
fakedevice:
	dd if=/dev/urandom of=/tmp/dev0 bs=1M count=1
	sudo losetup /dev/loop0 /tmp/dev0

.PHONY: sloccount
sloccount:
	find . -path ./vendor -prune -o -name "*.go" -print0 | xargs -0 wc -l

.PHONY: test-package
test-package: remove-temp-files
	TEST_ETCD=$(TEST_ETCD) TEST_ETCD_CONFIG=$(TEST_ETCD_CONFIG) TEST_K8S=$(TEST_K8S) go test -v ./$(p)

.PHONY: test-grep-package
test-grep-package: remove-temp-files
	TEST_ETCD=$(TEST_ETCD) TEST_ETCD_CONFIG=$(TEST_ETCD_CONFIG) TEST_K8S=$(TEST_K8S) go test -v ./$(p) -check.f=$(e)

.PHONY: cover-package
cover-package: remove-temp-files
	TEST_ETCD=$(TEST_ETCD) TEST_ETCD_CONFIG=$(TEST_ETCD_CONFIG) TEST_K8S=$(TEST_K8S)  go test -v ./$(p) -coverprofile=/tmp/coverage.out
	go tool cover -html=/tmp/coverage.out

# Dump abbreviated gravity version as used by the build
.PHONY: get-version
get-version:
	@echo $(GRAVITY_VERSION)

# Dump abbreviated planet version as used by the build
.PHONY: get-planet-tag
get-planet-tag:
	@echo $(PLANET_TAG)

# Dump abbreviated planet version as used by the build
.PHONY: get-teleport-tag
get-teleport-tag:
	@echo $(TELEPORT_TAG)

# Dump current gravity tag as a package suffix
.PHONY: get-tag
get-tag:
	@echo $(GRAVITY_TAG)

# Generate user-facing documentation
.PHONY: docs
docs:
	$(MAKE) -C docs

.PHONY: run-docs
run-docs:
	$(MAKE) -C docs run

# Dump current full k8s app tag
.PHONY: get-k8s-tag
get-k8s-tag:
	@echo $(K8S_APP_TAG)

#
# this is a temporary target until we upgrade docker packages
# to use sirupsen/logrus
#
.PHONY: validate-deps-in-container
validate-deps-in-container:
	$(MAKE) -C build.assets validate-deps

.PHONY: validate-deps
validate-deps:
	ssh-keyscan github.com > /root/.ssh/known_hosts
	dep version
	dep ensure -v
	dep status -v
	$(MAKE) fix-logrus
	$(eval VENDOR_UNTRACKED := $(shell git status --porcelain vendor))
	@test -z "$(VENDOR_UNTRACKED)" || (echo "failed to recreate vendor from scratch and match it to git:\n $(VENDOR_UNTRACKED)" ; exit 1)

.PHONY: fix-logrus
fix-logrus:
	find vendor -not \( -path vendor/github.com/fsouza -prune \) -type f -print0 | xargs -0 sed -i 's/Sirupsen/sirupsen/g'
	find lib -type f -print0 | xargs -0 sed -i 's/Sirupsen/sirupsen/g'
	find tool -type f -print0 | xargs -0 sed -i 's/Sirupsen/sirupsen/g'
	rm -rf vendor/github.com/Sirupsen/logrus


include build.assets/etcd.mk<|MERGE_RESOLUTION|>--- conflicted
+++ resolved
@@ -48,15 +48,8 @@
 DNS_APP_TAG = 0.3.0
 BANDWAGON_TAG ?= 5.3.0
 RBAC_APP_TAG := $(GRAVITY_TAG)
-<<<<<<< HEAD
-TILLER_VERSION = 2.8.1
-TILLER_APP_TAG = 5.2.1
-WORMHOLE_IMG ?= quay.io/gravitational/wormhole:0.0.0-1-g6681422-dirty
-
-=======
 TILLER_VERSION = 2.11.0
 TILLER_APP_TAG = 5.5.0
->>>>>>> a4a1a224
 # set this to true if you want to use locally built planet packages
 DEV_PLANET ?=
 OS := $(shell uname | tr '[:upper:]' '[:lower:]')
