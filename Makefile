# Prerequisites:
# - Linux-based OS
# - golang 1.10+
# - git
# - Docker 1.9+
#
# Userful targets:
# - make          : default containerized build. The output goes into build/<version>/
# - make install  : build via `go install`. The output goes into GOPATH/bin/
# - make clean    : remove the build output and artifacts
#
TOP := $(dir $(CURDIR)/$(word $(words $(MAKEFILE_LIST)),$(MAKEFILE_LIST)))

OPS_URL ?=

GRAVITY_PKG_PATH ?= github.com/gravitational/gravity

ASSETSDIR=$(TOP)/assets
BINDIR ?= /usr/bin

# Current Kubernetes version
K8S_VER := 1.17.9
# Kubernetes version suffix for the planet package, constructed by concatenating
# major + minor padded to 2 chars with 0 + patch also padded to 2 chars, e.g.
# 1.13.5 -> 11305, 1.13.12 -> 11312, 2.0.0 -> 20000 and so on
K8S_VER_SUFFIX := $(shell printf "%d%02d%02d" $(shell echo $(K8S_VER) | sed "s/\./ /g"))
GOLFLAGS ?= -w -s

ETCD_VER := v2.3.7
# Version of the version tool
VERSION_TAG := 0.0.2

FIO_VER ?= 3.15
FIO_TAG := fio-$(FIO_VER)
FIO_PKG_TAG := $(FIO_VER).0

# Current versions of the dependencies
CURRENT_TAG ?= $(shell ./version.sh)
GRAVITY_TAG := $(CURRENT_TAG)
# Abbreviated gravity version to use as a build ID
GRAVITY_VERSION := $(CURRENT_TAG)
# Release of the gravity runtime application to build installer with intermediate steps.
# This release has been chosen arbitrarily and should generally point to a stable 6.1.x LTS release.
GRAVITY_INTERMEDIATE_RELEASE ?= 6.1.31

RELEASE_TARBALL_NAME ?=
RELEASE_OUT ?=

TELEPORT_TAG = 3.2.16
# TELEPORT_REPOTAG adapts TELEPORT_TAG to the teleport tagging scheme
TELEPORT_REPOTAG := v$(TELEPORT_TAG)
PLANET_TAG := 7.0.41-$(K8S_VER_SUFFIX)
PLANET_BRANCH := $(PLANET_TAG)
K8S_APP_TAG := $(GRAVITY_TAG)
TELEKUBE_APP_TAG := $(GRAVITY_TAG)
WORMHOLE_APP_TAG := $(GRAVITY_TAG)
STORAGE_APP_TAG ?= 0.0.3
<<<<<<< HEAD
LOGGING_APP_TAG ?= 6.0.5
MONITORING_APP_TAG ?= 7.0.4
DNS_APP_TAG = 0.4.1
=======
LOGGING_APP_TAG ?= 6.0.6
MONITORING_APP_TAG ?= 7.0.3
DNS_APP_TAG = 7.0.0
>>>>>>> f4ae2c6a
BANDWAGON_TAG ?= 6.0.1
RBAC_APP_TAG := $(GRAVITY_TAG)
TILLER_VERSION = 2.15.2
TILLER_APP_TAG = 7.0.1
SELINUX_VERSION ?= 6.0.0
# URI of Wormhole container for default install
WORMHOLE_IMG ?= quay.io/gravitational/wormhole:0.3.3
# set this to true if you want to use locally built planet packages
DEV_PLANET ?=
OS := $(shell uname | tr '[:upper:]' '[:lower:]')
ARCH := $(shell uname -m)

# Image Vulnerability Scanning
# The following variables are used to copy all docker images from a cluster image to a docker repository
# that is able to scan and report on those images
TELE_COPY_TO_REGISTRY ?= quay.io/gravitational
TELE_COPY_TO_REPOSITORY ?= gravitational/gravity-scan
TELE_COPY_TO_PREFIX ?= $(GRAVITY_VERSION)
TELE_COPY_TO_USER ?=
TELE_COPY_TO_PASS ?=

CURRENT_COMMIT := $(shell git rev-parse HEAD)
VERSION_FLAGS := -X github.com/gravitational/gravity/vendor/github.com/gravitational/version.gitCommit=$(CURRENT_COMMIT) \
	-X github.com/gravitational/gravity/vendor/github.com/gravitational/version.version=$(GRAVITY_VERSION) \
	-X github.com/gravitational/gravity/lib/defaults.WormholeImg=$(WORMHOLE_IMG) \
	-X github.com/gravitational/gravity/lib/defaults.TeleportVersionString=$(TELEPORT_TAG)
GRAVITY_LINKFLAGS = "$(VERSION_FLAGS) $(GOLFLAGS)"
ifeq ($(OS),linux)
GRAVITY_BUILDTAGS = selinux selinux_embed
endif

TELEKUBE_GRAVITY_PKG := gravitational.io/gravity_$(OS)_$(ARCH):$(GRAVITY_TAG)
TELEKUBE_TELE_PKG := gravitational.io/tele_$(OS)_$(ARCH):$(GRAVITY_TAG)
TF_PROVIDER_GRAVITY_PKG := gravitational.io/terraform-provider-gravity_$(OS)_$(ARCH):$(GRAVITY_TAG)
TF_PROVIDER_GRAVITYENTERPRISE_PKG := gravitational.io/terraform-provider-gravityenterprise_$(OS)_$(ARCH):$(GRAVITY_TAG)

TELEPORT_PKG := gravitational.io/teleport:$(TELEPORT_TAG)
PLANET_PKG := gravitational.io/planet:$(PLANET_TAG)
WEB_ASSETS_PKG := gravitational.io/web-assets:$(GRAVITY_TAG)
GRAVITY_PKG := gravitational.io/gravity:$(GRAVITY_TAG)
DNS_APP_PKG := gravitational.io/dns-app:$(DNS_APP_TAG)
STORAGE_APP_PKG := gravitational.io/storage-app:$(STORAGE_APP_TAG)
MONITORING_APP_PKG := gravitational.io/monitoring-app:$(MONITORING_APP_TAG)
LOGGING_APP_PKG := gravitational.io/logging-app:$(LOGGING_APP_TAG)
SITE_APP_PKG := gravitational.io/site:$(GRAVITY_TAG)
K8S_APP_PKG := gravitational.io/kubernetes:$(K8S_APP_TAG)
TELEKUBE_APP_PKG := gravitational.io/telekube:$(TELEKUBE_APP_TAG)
BANDWAGON_PKG := gravitational.io/bandwagon:$(BANDWAGON_TAG)
RBAC_APP_PKG := gravitational.io/rbac-app:$(RBAC_APP_TAG)
TILLER_APP_PKG := gravitational.io/tiller-app:$(TILLER_APP_TAG)
FIO_PKG := gravitational.io/fio:$(FIO_PKG_TAG)
SELINUX_POLICY_PKG := gravitational.io/selinux:$(SELINUX_VERSION)

# Output directory that stores all of the build artifacts.
# Artifacts from the gravity build (the binary and any internal packages)
# are collected into a directory named after the current gravity version suffix.
# All static (external) dependencies are version by appending a corresponding version
# suffix to the tarball.
# planet/teleport binaries are stored in separate versioned directories to be compatible with
# `aws s3 sync` command (which only works on directories)
BUILDDIR ?= $(TOP)/build
GRAVITY_BUILDDIR := $(BUILDDIR)/$(GRAVITY_VERSION)
GRAVITY_CURRENT_BUILDDIR := $(BUILDDIR)/current
PLANET_DIR := $(BUILDDIR)/planet
PLANET_SRCDIR := $(PLANET_DIR)/src
PLANET_BUILDDIR := $(PLANET_DIR)/$(PLANET_TAG)
PLANET_BINDIR := $(PLANET_BUILDDIR)/bin
TELEPORT_BUILDDIR := $(BUILDDIR)/teleport
TELEPORT_SRCDIR := $(TELEPORT_BUILDDIR)/src
TELEPORT_BINDIR := $(TELEPORT_BUILDDIR)/bin/$(TELEPORT_TAG)
TF_PROVIDER_DIR := $(HOME)/.terraform.d/plugins
FIO_BUILDDIR := $(BUILDDIR)/fio-$(FIO_VER)
HACK_DIR := $(TOP)/hack
GENERATED_DIR := $(TOP)/lib/client

LOCAL_BUILDDIR ?= /gopath/src/github.com/gravitational/gravity/build
LOCAL_GRAVITY_BUILDDIR ?= /gopath/src/github.com/gravitational/gravity/build/$(GRAVITY_VERSION)

# Directory used as a state dir with all packages when building an application
# with tele build (e.g. opscenter or telekube)
PACKAGES_DIR ?= $(GRAVITY_BUILDDIR)/packages

# Outputs
#
# External assets
TELEPORT_TARBALL := teleport-$(TELEPORT_TAG).tar.gz
TELEPORT_OUT := $(BUILDDIR)/$(TELEPORT_TARBALL)
PLANET_OUT := $(PLANET_BINDIR)/planet.tar.gz
LOGGING_APP_OUT := $(BUILDDIR)/logging-app-$(LOGGING_APP_TAG).tar.gz
MONITORING_APP_OUT := $(BUILDDIR)/monitoring-app-$(MONITORING_APP_TAG).tar.gz
STORAGE_APP_OUT := $(BUILDDIR)/storage-app-$(STORAGE_APP_TAG).tar.gz
BANDWAGON_OUT := $(BUILDDIR)/bandwagon-$(BANDWAGON_TAG).tar.gz
FIO_OUT := $(FIO_BUILDDIR)/fio
#
# Assets resulting from building gravity
GRAVITY_OUT := $(GRAVITY_BUILDDIR)/gravity
TELE_OUT := $(GRAVITY_BUILDDIR)/tele
TSH_OUT := $(GRAVITY_BUILDDIR)/tsh
WEB_ASSETS_TARBALL = web-assets.tar.gz
WEB_ASSETS_OUT := $(GRAVITY_BUILDDIR)/$(WEB_ASSETS_TARBALL)
SITE_APP_OUT := $(GRAVITY_BUILDDIR)/site-app.tar.gz
DNS_APP_OUT := $(GRAVITY_BUILDDIR)/dns-app.tar.gz
K8S_APP_OUT := $(GRAVITY_BUILDDIR)/kubernetes-app.tar.gz
RBAC_APP_OUT := $(GRAVITY_BUILDDIR)/rbac-app.tar.gz
TELEKUBE_APP_OUT := $(GRAVITY_BUILDDIR)/telekube-app.tar.gz
TILLER_APP_OUT := $(GRAVITY_BUILDDIR)/tiller-app.tar.gz
TELEKUBE_OUT := $(GRAVITY_BUILDDIR)/telekube.tar
TF_PROVIDER_GRAVITY_OUT := $(GRAVITY_BUILDDIR)/terraform-provider-gravity
TF_PROVIDER_GRAVITYENTERPRISE_OUT := $(GRAVITY_BUILDDIR)/terraform-provider-gravityenterprise
SELINUX_ASSETSDIR := $(TOP)/lib/system/selinux/internal/policy/assets/centos
SELINUX_ASSETS := $(SELINUX_ASSETSDIR)/gravity.pp.bz2 \
		$(SELINUX_ASSETSDIR)/container.pp.bz2 \
		$(SELINUX_ASSETSDIR)/gravity.statedir.fc.template
SELINUX_OUT := $(GRAVITY_BUILDDIR)/selinux-policy.tgz

GRAVITY_DIR := /var/lib/gravity
GRAVITY_ASSETS_DIR := /usr/local/share/gravity

LOCAL_OPSCENTER_HOST ?= opscenter.localhost.localdomain
LOCAL_OPSCENTER_DIR := $(GRAVITY_DIR)/opscenter
LOCAL_ETCD_DIR := $(GRAVITY_DIR)/etcd
LOCAL_OPS_URL := https://$(LOCAL_OPSCENTER_HOST):33009
LOCAL_STATE_DIR ?= $(LOCAL_OPSCENTER_DIR)/read

# Build artifacts published to S3
GRAVITY_PUBLISH_TARGETS := $(GRAVITY_OUT) \
	$(TELE_OUT) \
	$(WEB_ASSETS_OUT) \
	$(SITE_APP_OUT) \
	$(DNS_APP_OUT) \
	$(K8S_APP_OUT) \
	$(RBAC_APP_OUT) \
	$(TELEKUBE_APP_OUT) \
	$(TILLER_APP_OUT)

TELEPORT_DIR = /var/lib/teleport

GRAVITY_EXTRA_OPTIONS ?=

# Address of OpsCenter to publish telekube binaries and artifacts to
DISTRIBUTION_OPSCENTER ?= https://get.gravitational.io

# Command line of the current gravity binary
GRAVITY ?= $(GRAVITY_OUT) --state-dir=$(LOCAL_STATE_DIR) $(GRAVITY_EXTRA_OPTIONS)

DELETE_OPTS := --force \
		--ops-url=$(OPS_URL)
IMPORT_OPTS := --repository=gravitational.io \
		--ops-url=$(OPS_URL)
VENDOR_OPTS := --vendor $(IMPORT_OPTS)

USER := $(shell echo $${SUDO_USER:-$$USER})

TEST_ETCD ?= false
TEST_K8S ?= false

GODEP_TAG ?= v0.5.4

# grpc
PROTOC_VER ?= 3.10.0
PROTOC_PLATFORM := linux-x86_64
GOGO_PROTO_TAG ?= v1.3.0
GRPC_GATEWAY_TAG ?= v1.11.3

BINARIES ?= tele gravity terraform-provider-gravity
TF_PROVIDERS ?= terraform-provider-gravity

export

# the default target is a containerized CI/CD build
.PHONY: build
build:
	$(MAKE) -C build.assets build

# 'install' uses the host's Golang to place output into $GOPATH/bin
.PHONY: install
install:
	go install -ldflags $(GRAVITY_LINKFLAGS) -tags "$(GRAVITY_BUILDTAGS)" ./tool/tele ./tool/gravity

# 'clean' removes the build artifacts
.PHONY: clean
clean:
	$(MAKE) -C build.assets clean
	@rm -rf $(BUILDDIR)
	@rm -f $(GOPATH)/bin/tele $(GOPATH)/bin/gravity


.PHONY: production
production: TMP := $(shell mktemp -d)
production:
	GRAVITY="$(GRAVITY_OUT) --state-dir=$(TMP)" $(MAKE) -C build.assets production
	rm -rf $(TMP)

#
# generate GRPC files
#
.PHONY: grpc
grpc:
	PROTOC_VER=$(PROTOC_VER) PROTOC_PLATFORM=$(PROTOC_PLATFORM) \
	GOGO_PROTO_TAG=$(GOGO_PROTO_TAG) GRPC_GATEWAY_TAG=$(GRPC_GATEWAY_TAG) VERSION_TAG=$(VERSION_TAG) \
	$(MAKE) -C build.assets grpc

#
# build tsh binary
#
.PHONY: build-tsh
build-tsh:
	$(MAKE) -C build.assets build-tsh

.PHONY: fio
fio:
	$(MAKE) -C build.assets fio

#
# reimport site app and refresh tarball
#
.PHONY: site-app
site-app:
	$(MAKE) -C build.assets site-app

#
# reimport rbac-app and refresh tarball
#
.PHONY: rbac-app
rbac-app:
	$(MAKE) -C build.assets rbac-app

#
# reimport dns-app and refresh tarball
#
.PHONY: dns-app
dns-app:
	$(MAKE) -C build.assets dns-app

.PHONY: tiller-app
tiller-app:
	make -C build.assets tiller-app

#
# reimport k8s app and refresh tarball
#
.PHONY: k8s-app
k8s-app:
	$(MAKE) -C build.assets k8s-app

.PHONY: web-app
web-app:
	$(MAKE) -C build.assets web-app

#
# reimport telekube app and refresh tarball
#
.PHONY: telekube-app
telekube-app: dev
	$(MAKE) -C build.assets telekube-app

.PHONY: monitoring-app
monitoring-app: dev
	$(MAKE) -C build.assets monitoring-app

.PHONY: logging-app
logging-app: dev
	$(MAKE) -C build.assets logging-app

.PHONY: storage-app
storage-app: dev
	$(MAKE) -C build.assets storage-app

.PHONY: bandwagon-app
bandwagon-app: dev
	$(MAKE) -C build.assets bandwagon

#
# publish dependencies (planet and teleport) to Amazon S3
#
.PHONY: publish
publish: scan-artifacts
	$(MAKE) -C build.assets publish

#
# prepare ansible variables for publishing to the hub
#
.PHONY: hub-vars
hub-vars:
	$(MAKE) -C build.assets hub-vars

#
# produce release tarball with binaries
#
.PHONY: release
release:
	$(MAKE) -C build.assets release

#
# publish telekube binaries (gravity, tele and tsh) to the distribution OpsCenter
#
.PHONY: publish-telekube
publish-telekube:
	$(MAKE) -C build.assets publish-telekube

.PHONY: publish-telekube-s3
publish-telekube-s3:
	$(MAKE) -C build.assets publish-telekube-s3

#
# test packages: called by Jenkins
#
.PHONY: test
test:
	$(MAKE) -C build.assets test

#
# integration test for gravity and apps
#
.PHONY: ci
ci:
	bash assets/ci/docker-run.sh

#
# '$(MAKE) packages' builds and imports all dependency packages
#
.PHONY: packages
packages: planet-packages binary-packages teleport-package gravity-packages dns-packages\
	rbac-app-package bandwagon-package tiller-package monitoring-package \
	storage-package log-package k8s-packages telekube-packages selinux-policy-package

.PHONY: teleport-package
teleport-package:
# teleport - access and identity layer
	-$(GRAVITY) package delete $(TELEPORT_PKG) $(DELETE_OPTS)
	$(GRAVITY) package import $(TELEPORT_OUT) $(TELEPORT_PKG) --ops-url=$(OPS_URL)

.PHONY: bandwagon-package
bandwagon-package:
# Bandwagon - installer extension
	-$(GRAVITY) app delete $(BANDWAGON_PKG) $(DELETE_OPTS)
	$(GRAVITY) app import $(BANDWAGON_OUT) $(VENDOR_OPTS)

.PHONY: tiller-package
tiller-package:
# Tiller server
	-$(GRAVITY) app delete $(TILLER_APP_PKG) $(DELETE_OPTS)
	$(GRAVITY) app import $(TILLER_APP_OUT) $(VENDOR_OPTS)

.PHONY: storage-package
storage-package:
	-$(GRAVITY) app delete $(STORAGE_APP_PKG) $(DELETE_OPTS)
	$(GRAVITY) app import $(STORAGE_APP_OUT) $(VENDOR_OPTS)

.PHONY: monitoring-package
monitoring-package:
	-$(GRAVITY) app delete $(MONITORING_APP_PKG) $(DELETE_OPTS)
	$(GRAVITY) app import $(MONITORING_APP_OUT) $(VENDOR_OPTS)

.PHONY: log-package
log-package:
# Logging - log forwarding and storage
	-$(GRAVITY) app delete $(LOGGING_APP_PKG) $(DELETE_OPTS)
	$(GRAVITY) app import $(LOGGING_APP_OUT) $(VENDOR_OPTS)

.PHONY: binary-packages
binary-packages:
	-$(GRAVITY_OUT) package delete --state-dir=$(LOCAL_STATE_DIR) --force $(TELEKUBE_GRAVITY_PKG)
	$(GRAVITY_OUT) package import --state-dir=$(LOCAL_STATE_DIR) $(GRAVITY_OUT) $(TELEKUBE_GRAVITY_PKG)

	-$(GRAVITY_OUT) package delete --state-dir=$(LOCAL_STATE_DIR) --force $(TELEKUBE_TELE_PKG)
	$(GRAVITY_OUT) package import --state-dir=$(LOCAL_STATE_DIR) $(TELE_OUT) $(TELEKUBE_TELE_PKG)

.PHONY: rbac-app-package
rbac-app-package:
	-$(GRAVITY) app delete $(RBAC_APP_PKG) $(DELETE_OPTS)
	$(GRAVITY) app import $(RBAC_APP_OUT) $(VENDOR_OPTS)

.PHONY: gravity-packages
gravity-packages:
# gravity - k8s automation
	-$(GRAVITY) package delete $(GRAVITY_PKG) $(DELETE_OPTS)
	$(GRAVITY) package import $(GRAVITY_OUT) $(GRAVITY_PKG) --ops-url=$(OPS_URL)

# site app - local site controller running inside k8s
	-$(GRAVITY) app delete $(SITE_APP_PKG) $(DELETE_OPTS)
	$(GRAVITY) app import $(SITE_APP_OUT) --version=$(GRAVITY_TAG) $(VENDOR_OPTS)

.PHONY: k8s-packages
k8s-packages: fio-package web-assets
	-$(GRAVITY) app delete $(K8S_APP_PKG) $(DELETE_OPTS)
	$(GRAVITY) app import $(K8S_APP_OUT) --version=$(K8S_APP_TAG) $(VENDOR_OPTS)

.PHONY: telekube-packages
telekube-packages:
	-$(GRAVITY) app delete $(TELEKUBE_APP_PKG) $(DELETE_OPTS)
	$(GRAVITY) app import $(TELEKUBE_APP_OUT) --version=$(TELEKUBE_APP_TAG) $(VENDOR_OPTS)

.PHONY: fio-package
fio-package:
	-$(GRAVITY) package delete $(FIO_PKG) $(DELETE_OPTS)
	$(GRAVITY) package import $(FIO_OUT) $(FIO_PKG) --ops-url=$(OPS_URL)

.PHONY: planet-packages
ifndef DEV_PLANET
planet-packages: planet-package
else
planet-packages: dev-planet-package
endif

.PHONY: planet-package
planet-package:
# planet master - RUNC container with k8s master
	$(GRAVITY) package delete $(PLANET_PKG) $(DELETE_OPTS) && \
	$(GRAVITY) package import $(PLANET_OUT) $(PLANET_PKG) \
		--labels=purpose:runtime \
		--ops-url=$(OPS_URL)

.PHONY: dev-planet-package
dev-planet-package: PLANET_OUT := $(GOPATH)/src/github.com/gravitational/planet/build/planet.tar.gz
dev-planet-package: planet-package

.PHONY: dns-packages
dns-packages:
# DNS - k8s KubeDNS app
	- $(GRAVITY) app delete $(DNS_APP_PKG) $(DELETE_OPTS) && \
	  $(GRAVITY) app import $(DNS_APP_OUT) $(VENDOR_OPTS)

.PHONY: web-assets
web-assets:
	$(GRAVITY) package delete $(WEB_ASSETS_PKG) $(DELETE_OPTS) && \
	$(GRAVITY) package import $(WEB_ASSETS_OUT) $(WEB_ASSETS_PKG) --ops-url=$(OPS_URL)

.PHONY: selinux-policy-package
selinux-policy-package:
	$(GRAVITY) package delete $(SELINUX_POLICY_PKG) $(DELETE_OPTS) && \
	$(GRAVITY) package import $(SELINUX_OUT) $(SELINUX_POLICY_PKG) --ops-url=$(OPS_URL)

#
# publish-artifacts uploads build artifacts to the distribution Ops Center
#
.PHONY: publish-artifacts
publish-artifacts: opscenter telekube
	if [ -z "$(TELE_KEY)" ] || [ -z "$(DISTRIBUTION_OPSCENTER)" ]; then \
	   echo "TELE_KEY or DISTRIBUTION_OPSCENTER are not set"; exit 1; \
	fi;
	$(GRAVITY_BUILDDIR)/tele logout
	$(GRAVITY_BUILDDIR)/tele login -o $(DISTRIBUTION_OPSCENTER) --token=$(TELE_KEY)
	$(GRAVITY_BUILDDIR)/tele push $(GRAVITY_BUILDDIR)/telekube.tar
	$(GRAVITY_BUILDDIR)/tele push $(GRAVITY_BUILDDIR)/opscenter.tar

#
# scan-artifacts uploads a copy of all vendored containers to a docker registry for scanning and vulnerability reporting
#
.PHONY: scan-artifacts
scan-artifacts: telekube
	$(GRAVITY) app sync \
		--registry=$(TELE_COPY_TO_REGISTRY) \
		--registry-username=$(TELE_COPY_TO_USER) \
		--registry-password=$(TELE_COPY_TO_PASS) \
		--scan-repository=$(TELE_COPY_TO_REPOSITORY) \
		--scan-prefix=$(TELE_COPY_TO_PREFIX) \
		$(GRAVITY_BUILDDIR)/telekube.tar

#
# builds telekube installer
#
.PHONY: telekube
telekube: GRAVITY=$(GRAVITY_OUT) --state-dir=$(PACKAGES_DIR)
telekube: $(GRAVITY_BUILDDIR)/telekube.tar

.PHONY: telekube-intermediate-upgrade
telekube-intermediate-upgrade: GRAVITY=$(GRAVITY_OUT) --state-dir=$(PACKAGES_DIR)
telekube-intermediate-upgrade: GRAVITY_INSTALLER_OPTIONS:=$(GRAVITY_INSTALLER_OPTIONS) --upgrade-via=$(GRAVITY_INTERMEDIATE_RELEASE)
telekube-intermediate-upgrade: $(GRAVITY_BUILDDIR)/telekube.tar

$(GRAVITY_BUILDDIR)/telekube.tar: packages
	GRAVITY_K8S_VERSION=$(K8S_VER) $(GRAVITY_BUILDDIR)/tele build \
		$(ASSETSDIR)/telekube/resources/app.yaml -f \
		--version=$(TELEKUBE_APP_TAG) \
		--state-dir=$(PACKAGES_DIR) \
		--skip-version-check \
		$(GRAVITY_INSTALLER_OPTIONS) \
		-o $(GRAVITY_BUILDDIR)/telekube.tar

#
# builds wormhole installer
#
.PHONY: wormhole
wormhole: GRAVITY=$(GRAVITY_OUT) --state-dir=$(PACKAGES_DIR)
wormhole: $(GRAVITY_BUILDDIR)/wormhole.tar

$(GRAVITY_BUILDDIR)/wormhole.tar: packages
	$(GRAVITY_BUILDDIR)/tele build $(ASSETSDIR)/wormhole/resources/app.yaml -f \
		--version=$(GRAVITY_APP_TAG) \
		--state-dir=$(PACKAGES_DIR) \
		--skip-version-check \
		-o $(GRAVITY_BUILDDIR)/wormhole.tar

#
# Uploads opscenter to S3 is used to test custom releases of the ops center
#
.PHONY: upload-opscenter
upload-opscenter:
	aws s3 cp $(GRAVITY_BUILDDIR)/opscenter.tar s3://testreleases.gravitational.io/$(GRAVITY_TAG)/opscenter.tar

#
# Uploads gravity to test builds
#
.PHONY: upload-binaries
upload-binaries:
	aws s3 cp $(GRAVITY_BUILDDIR)/gravity s3://testreleases.gravitational.io/$(GRAVITY_TAG)/gravity
	aws s3 cp $(GRAVITY_BUILDDIR)/tele s3://testreleases.gravitational.io/$(GRAVITY_TAG)/tele

#
# builds opscenter installer
#
.PHONY: opscenter
opscenter: GRAVITY=$(GRAVITY_OUT) --state-dir=$(PACKAGES_DIR)
opscenter: $(GRAVITY_BUILDDIR)/opscenter.tar

$(GRAVITY_BUILDDIR)/opscenter.tar: packages
	mkdir -p $(BUILDDIR)
# this is for Jenknis pipeline integration
	@echo env.GRAVITY_BUILDDIR=\"$(GRAVITY_BUILDDIR)\" > $(BUILDDIR)/properties.groovy
	if [ -z "$(GRAVITY_TAG)" ]; then \
	  echo "GRAVITY_TAG is not set"; exit 1; \
	fi;
	$(eval RIG_CHANGESET = ops-$(shell echo $(GRAVITY_TAG) | sed -e 's/[\.]//g'))
	if [ -z "$(RIG_CHANGESET)" ]; then \
	  echo "RIG_CHANGESET is not set"; exit 1; \
	fi;
	echo $(GRAVITY_TAG)
	echo $(RIG_CHANGESET)
	$(eval TEMPDIR = "$(shell mktemp -d)")
	if [ -z "$(TEMPDIR)" ]; then \
	  echo "TEMPDIR is not set - failed to create temporary directory"; exit 1; \
	fi;
	cp -r assets/opscenter/resources $(TEMPDIR)
	sed -i 's/GRAVITY_VERSION/$(GRAVITY_TAG)/g' $(TEMPDIR)/resources/app.yaml
	sed -i 's/RIG_CHANGESET_VAL/$(RIG_CHANGESET)/g' $(TEMPDIR)/resources/app.yaml
	cat $(TEMPDIR)/resources/app.yaml
	$(GRAVITY_BUILDDIR)/tele build $(TEMPDIR)/resources/app.yaml -f \
		--state-dir=$(PACKAGES_DIR) \
		-o $(GRAVITY_BUILDDIR)/opscenter.tar
	rm -rf $(TEMPDIR)

#
# opscenter-apps imports additional apps into deployed OpsCenter
#
.PHONY: opscenter-apps
opscenter-apps:
	- $(GRAVITY_OUT) --state-dir=$(LOCAL_STATE_DIR) app delete $(TELEKUBE_APP_PKG) $(DELETE_OPTS) && \
	  $(GRAVITY_OUT) --state-dir=$(LOCAL_STATE_DIR) app import $(TELEKUBE_APP_OUT) $(VENDOR_OPTS)

#
# current-build will print current build
#
.PHONY: current-build
current-build:
	@echo $(GRAVITY_BUILDDIR)

.PHONY: compile
compile:
	$(MAKE) -j $(BINARIES)

.PHONY: tele-mac
tele-mac: flags
	go install -ldflags $(GRAVITY_LINKFLAGS) github.com/gravitational/gravity/tool/tele


#
# goinstall builds and installs gravity locally
#
.PHONY: goinstall
goinstall: remove-temp-files compile | $(TF_PROVIDER_DIR) $(GRAVITY_BUILDDIR)
	for bin in ${BINARIES} ; do \
		cp $(GOPATH)/bin/$${bin} $(GRAVITY_BUILDDIR)/$${bin} ; \
	done
	for provider in ${TF_PROVIDERS} ; do \
		echo $${provider} ; \
		if [ -f $(GOPATH)/bin/$${provider} ]; then \
			cp $(GOPATH)/bin/$${provider} $(GRAVITY_BUILDDIR)/$${provider} ; \
			cp $(GOPATH)/bin/$${provider} $(TF_PROVIDER_DIR)/$${provider} ; \
		fi; \
	done
	$(GRAVITY) package delete $(GRAVITY_PKG) $(DELETE_OPTS) && \
		$(GRAVITY) package import $(GRAVITY_OUT) $(GRAVITY_PKG)
	$(MAKE) binary-packages

$(GRAVITY_BUILDDIR):
	mkdir -p $@

$(TF_PROVIDER_DIR):
	mkdir -p $@

.PHONY: $(BINARIES)
$(BINARIES): selinux grpc
	go install -ldflags $(GRAVITY_LINKFLAGS) -tags "$(GRAVITY_BUILDTAGS)" $(GRAVITY_PKG_PATH)/tool/$@

.PHONY: wizard-publish
wizard-publish: BUILD_BUCKET_URL = s3://get.gravitational.io
wizard-publish: S3_OPTS = --region us-west-1
wizard-publish: K8S_OUT := kubernetes-$(GRAVITY_VERSION).tar.gz
wizard-publish:
	gravity ops create-wizard --ops-url=$(LOCAL_OPS_URL) gravitational.io/kubernetes:0.0.0+latest /tmp/k8s
	tar -C /tmp -czf $(K8S_OUT) k8s
	aws s3 cp $(S3_OPTS) $(K8S_OUT) $(BUILD_BUCKET_URL)/telekube/$(K8S_OUT)

.PHONY: wizard-gen
wizard-gen: K8S_OUT := kubernetes-$(GRAVITY_VERSION).tar.gz
wizard-gen:
	gravity ops create-wizard --ops-url=$(LOCAL_OPS_URL) gravitational.io/telekube:0.0.0+latest /tmp/telekube

#
# robotest-installer builds an installer tarball for use in robotest
# Resulting installer URL is written to a properies file specified with BUILDPROPS
#
.PHONY: robotest-installer
robotest-installer: TMPDIR := $(shell mktemp -d)
robotest-installer: BUILDPROPS ?= build.properties
robotest-installer: LOCAL_STATE_DIR := $(TMPDIR)/state
robotest-installer: EXPORT_DIR := $(LOCAL_STATE_DIR)/export
robotest-installer: EXPORT_APP_TARBALL := $(EXPORT_DIR)/app.tar.gz
robotest-installer: ROBOTEST_APP_PACKAGE ?= $(TELEKUBE_APP_PKG)
robotest-installer: ROBOTEST_APP_PACKAGE_SRCDIR ?= $(TOP)/assets/telekube
robotest-installer: ROBO_BUCKET_URL = s3://builds.gravitational.io/robotest
robotest-installer: ROBO_GRAVITY_BUCKET := $(ROBO_BUCKET_URL)/gravity/$(GRAVITY_VERSION)
robotest-installer: INSTALLER_FILE := $(subst /,-,$(subst :,-,$(ROBOTEST_APP_PACKAGE)))-$(GRAVITY_VERSION)-installer.tar.gz
robotest-installer: INSTALLER_URL := $(ROBO_BUCKET_URL)/$(INSTALLER_FILE)
robotest-installer: robotest-publish-gravity
robotest-installer:
	# Reset properties file
	@> $(BUILDPROPS)
	@mkdir -p $(TMPDIR)/state/export
	@$(MAKE) packages LOCAL_STATE_DIR=$(LOCAL_STATE_DIR)
	@$(GRAVITY_BUILDDIR)/gravity package export \
		--state-dir=$(LOCAL_STATE_DIR) \
		$(ROBOTEST_APP_PACKAGE) \
		$(EXPORT_APP_TARBALL)
	@tar xvf $(EXPORT_APP_TARBALL) -C $(EXPORT_DIR)/ --strip-components=1 resources/app.yaml
	@$(GRAVITY_BUILDDIR)/tele --debug build \
		--state-dir=$(LOCAL_STATE_DIR) \
		$(EXPORT_DIR)/app.yaml -o $(INSTALLER_FILE)
	aws s3 cp --region us-east-1 $(INSTALLER_FILE) $(INSTALLER_URL)
	# Jenkins: downstream job configuration
	echo "ROBO_INSTALLER_URL=$(INSTALLER_URL)" >> $(BUILDPROPS)
	echo "GRAVITY_VERSION=$(GRAVITY_VERSION)" >> $(BUILDPROPS)
	@rm -rf $(TMPDIR)

.PHONY: robotest-publish-gravity
robotest-publish-gravity:
	aws s3 cp --region us-east-1 $(GRAVITY_BUILDDIR)/gravity \
		$(ROBO_GRAVITY_BUCKET)/ \
		--metadata version=$(GRAVITY_VERSION)

#
# number of environment variables are expected to be set
# see https://github.com/gravitational/robotest/blob/master/suite/README.md
#
.PHONY: robotest-run-suite
robotest-run-suite:
	./build.assets/robotest/run.sh pr $(shell pwd)/upgrade_from

.PHONY: robotest-run-nightly
robotest-run-nightly:
	./build.assets/robotest/run.sh nightly $(shell pwd)/upgrade_from

.PHONY: robotest-installer-ready
robotest-installer-ready:
	mv $(GRAVITY_BUILDDIR)/telekube.tar $(GRAVITY_BUILDDIR)/telekube_ready.tar

.PHONY: dev
dev: goinstall

# Clean up development environment:
#  + remove development directories
#  + stop etcd container
#  + destroy development virsh guests
#  + remove development virsh images
.PHONY: dev-clean
dev-clean:
	bash scripts/cleanup.sh

.PHONY: remove-temp-files
remove-temp-files:
	@if [ $$USER != vagrant ] ; then \
		find . -name flymake_* -delete ; \
	fi

.PHONY: fakedevice
# fake device creates 1MB loopback device for testing purposes
fakedevice:
	dd if=/dev/urandom of=/tmp/dev0 bs=1M count=1
	sudo losetup /dev/loop0 /tmp/dev0

.PHONY: sloccount
sloccount:
	find . -path ./vendor -prune -o -name "*.go" -print0 | xargs -0 wc -l

.PHONY: test-package
test-package: remove-temp-files
	TEST_ETCD=$(TEST_ETCD) TEST_ETCD_CONFIG=$(TEST_ETCD_CONFIG) TEST_K8S=$(TEST_K8S) go test -v ./$(p)

.PHONY: test-grep-package
test-grep-package: remove-temp-files
	TEST_ETCD=$(TEST_ETCD) TEST_ETCD_CONFIG=$(TEST_ETCD_CONFIG) TEST_K8S=$(TEST_K8S) go test -v ./$(p) -check.f=$(e)

.PHONY: cover-package
cover-package: remove-temp-files
	TEST_ETCD=$(TEST_ETCD) TEST_ETCD_CONFIG=$(TEST_ETCD_CONFIG) TEST_K8S=$(TEST_K8S)  go test -v ./$(p) -coverprofile=/tmp/coverage.out
	go tool cover -html=/tmp/coverage.out

# Dump abbreviated gravity version as used by the build
.PHONY: get-version
get-version:
	@echo $(GRAVITY_VERSION)

# Dump abbreviated planet version as used by the build
.PHONY: get-planet-tag
get-planet-tag:
	@echo $(PLANET_TAG)

# Dump abbreviated planet version as used by the build
.PHONY: get-teleport-tag
get-teleport-tag:
	@echo $(TELEPORT_TAG)

# Dump current gravity tag as a package suffix
.PHONY: get-tag
get-tag:
	@echo $(GRAVITY_TAG)

# Generate user-facing documentation
.PHONY: docs
docs:
	$(MAKE) -C docs

.PHONY: run-docs
run-docs:
	$(MAKE) -C docs run

.PHONY: docs-lint
docs-lint:
	$(MAKE) -C docs lint

# Dump current full k8s app tag
.PHONY: get-k8s-tag
get-k8s-tag:
	@echo $(K8S_APP_TAG)

.PHONY: update-codegen
update-codegen: clean-codegen
	bash $(HACK_DIR)/update-codegen.sh

.PHONY: verify-codegen
verify-codegen:
	bash $(HACK_DIR)/verify-codegen.sh

.PHONY: clean-codegen
clean-codegen:
	rm -r $(GENERATED_DIR)

.PHONY: selinux
selinux:
	$(MAKE) -C build.assets	selinux

include build.assets/etcd.mk<|MERGE_RESOLUTION|>--- conflicted
+++ resolved
@@ -55,15 +55,9 @@
 TELEKUBE_APP_TAG := $(GRAVITY_TAG)
 WORMHOLE_APP_TAG := $(GRAVITY_TAG)
 STORAGE_APP_TAG ?= 0.0.3
-<<<<<<< HEAD
-LOGGING_APP_TAG ?= 6.0.5
+LOGGING_APP_TAG ?= 6.0.6
 MONITORING_APP_TAG ?= 7.0.4
-DNS_APP_TAG = 0.4.1
-=======
-LOGGING_APP_TAG ?= 6.0.6
-MONITORING_APP_TAG ?= 7.0.3
 DNS_APP_TAG = 7.0.0
->>>>>>> f4ae2c6a
 BANDWAGON_TAG ?= 6.0.1
 RBAC_APP_TAG := $(GRAVITY_TAG)
 TILLER_VERSION = 2.15.2
