--- conflicted
+++ resolved
@@ -42,11 +42,7 @@
 TELEPORT_TAG = 2.4.7
 # TELEPORT_REPOTAG adapts TELEPORT_TAG to the teleport tagging scheme
 TELEPORT_REPOTAG := v$(TELEPORT_TAG)
-<<<<<<< HEAD
 PLANET_TAG := 5.2.8-$(K8S_VER)-2-gfaa6a91
-=======
-PLANET_TAG := 5.2.10-$(K8S_VER)
->>>>>>> 3d0ba8f4
 PLANET_BRANCH := $(PLANET_TAG)
 K8S_APP_TAG := $(GRAVITY_TAG)
 TELEKUBE_APP_TAG := $(GRAVITY_TAG)
