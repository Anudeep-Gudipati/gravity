--- conflicted
+++ resolved
@@ -37,15 +37,6 @@
 K8S_APP_TAG := $(GRAVITY_TAG)
 TELEKUBE_APP_TAG := $(GRAVITY_TAG)
 WORMHOLE_APP_TAG := $(GRAVITY_TAG)
-<<<<<<< HEAD
-INGRESS_APP_TAG ?= 0.0.1
-STORAGE_APP_TAG ?= 0.0.4
-LOGGING_APP_TAG ?= 7.1.3
-MONITORING_APP_TAG ?= 7.1.4
-DNS_APP_TAG = 7.1.2
-BANDWAGON_TAG ?= 7.1.0
-=======
->>>>>>> 2820f2b1
 RBAC_APP_TAG := $(GRAVITY_TAG)
 
 # set this to true if you want to use locally built planet packages
