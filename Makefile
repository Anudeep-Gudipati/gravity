--- conflicted
+++ resolved
@@ -48,13 +48,8 @@
 TELEKUBE_APP_TAG := $(GRAVITY_TAG)
 LOGGING_APP_TAG ?= 5.0.2
 MONITORING_APP_TAG ?= 5.2.2
-<<<<<<< HEAD
 DNS_APP_TAG = 0.2.0
-BANDWAGON_TAG ?= 5.2.2
-=======
-DNS_APP_TAG = 0.1.0
 BANDWAGON_TAG ?= 5.2.3
->>>>>>> 2d1b952f
 RBAC_APP_TAG := $(GRAVITY_TAG)
 TILLER_VERSION = 2.8.1
 TILLER_APP_TAG = 5.2.1
