# Prerequisites:
# - Linux-based OS
# - golang 1.10+
# - git
# - Docker 1.9+
#
# Userful targets:
# - make          : default containerized build. The output goes into build/<version>/
# - make install  : build via `go install`. The output goes into GOPATH/bin/
# - make clean    : remove the build output and artifacts
#
TOP := $(dir $(CURDIR)/$(word $(words $(MAKEFILE_LIST)),$(MAKEFILE_LIST)))

OPS_URL ?=

GRAVITY_PKG_PATH ?= github.com/gravitational/gravity

ASSETSDIR=$(TOP)/assets
BINDIR ?= /usr/bin

# Current Kubernetes version: 1.14.1
K8S_VER := 1.14.2
# Kubernetes version suffix for the planet package, constructed by concatenating
# major + minor padded to 2 chars with 0 + patch also padded to 2 chars, e.g.
# 1.13.5 -> 11305, 1.13.12 -> 11312, 2.0.0 -> 20000 and so on
K8S_VER_SUFFIX := $(shell printf "%d%02d%02d" $(shell echo $(K8S_VER) | sed "s/\./ /g"))
GOLFLAGS ?= -w -s

ETCD_VER := v2.3.7
# Version of the version tool
VERSION_TAG := 0.0.2

# Current versions of the dependencies
CURRENT_TAG := $(shell ./version.sh)
GRAVITY_TAG := $(CURRENT_TAG)
# Abbreviated gravity version to use as a build ID
GRAVITY_VERSION := $(CURRENT_TAG)

RELEASE_TARBALL_NAME ?=
RELEASE_OUT ?=

TELEPORT_TAG = 3.2.7
# TELEPORT_REPOTAG adapts TELEPORT_TAG to the teleport tagging scheme
TELEPORT_REPOTAG := v$(TELEPORT_TAG)
PLANET_TAG := 6.0.6-$(K8S_VER_SUFFIX)
PLANET_BRANCH := $(PLANET_TAG)
K8S_APP_TAG := $(GRAVITY_TAG)
TELEKUBE_APP_TAG := $(GRAVITY_TAG)
WORMHOLE_APP_TAG := $(GRAVITY_TAG)
LOGGING_APP_TAG ?= 6.0.2
<<<<<<< HEAD
MONITORING_APP_TAG ?= 6.0.3
DNS_APP_TAG = 0.3.1
=======
MONITORING_APP_TAG ?= 6.0.4
DNS_APP_TAG = 0.3.0
>>>>>>> a759ae4b
BANDWAGON_TAG ?= 6.0.1
RBAC_APP_TAG := $(GRAVITY_TAG)
TILLER_VERSION = 2.13.1
TILLER_APP_TAG = 6.0.0
# URI of Wormhole container for default install
WORMHOLE_IMG ?= quay.io/gravitational/wormhole:0.2.0
# set this to true if you want to use locally built planet packages
DEV_PLANET ?=
OS := $(shell uname | tr '[:upper:]' '[:lower:]')
ARCH := $(shell uname -m)

CURRENT_COMMIT := $(shell git rev-parse HEAD)
VERSION_FLAGS := -X github.com/gravitational/gravity/vendor/github.com/gravitational/version.gitCommit=$(CURRENT_COMMIT) \
	-X github.com/gravitational/gravity/vendor/github.com/gravitational/version.version=$(GRAVITY_VERSION) \
	-X github.com/gravitational/gravity/lib/defaults.WormholeImg=$(WORMHOLE_IMG)
GRAVITY_LINKFLAGS = "$(VERSION_FLAGS) $(GOLFLAGS)"

TELEKUBE_GRAVITY_PKG := gravitational.io/gravity_$(OS)_$(ARCH):$(GRAVITY_TAG)
TELEKUBE_TELE_PKG := gravitational.io/tele_$(OS)_$(ARCH):$(GRAVITY_TAG)
TF_PROVIDER_GRAVITY_PKG := gravitational.io/terraform-provider-gravity_$(OS)_$(ARCH):$(GRAVITY_TAG)
TF_PROVIDER_GRAVITYENTERPRISE_PKG := gravitational.io/terraform-provider-gravityenterprise_$(OS)_$(ARCH):$(GRAVITY_TAG)

TELEPORT_PKG := gravitational.io/teleport:$(TELEPORT_TAG)
PLANET_PKG := gravitational.io/planet:$(PLANET_TAG)
WEB_ASSETS_PKG := gravitational.io/web-assets:$(GRAVITY_TAG)
GRAVITY_PKG := gravitational.io/gravity:$(GRAVITY_TAG)
DNS_APP_PKG := gravitational.io/dns-app:$(DNS_APP_TAG)
MONITORING_APP_PKG := gravitational.io/monitoring-app:$(MONITORING_APP_TAG)
LOGGING_APP_PKG := gravitational.io/logging-app:$(LOGGING_APP_TAG)
SITE_APP_PKG := gravitational.io/site:$(GRAVITY_TAG)
K8S_APP_PKG := gravitational.io/kubernetes:$(K8S_APP_TAG)
TELEKUBE_APP_PKG := gravitational.io/telekube:$(TELEKUBE_APP_TAG)
BANDWAGON_PKG := gravitational.io/bandwagon:$(BANDWAGON_TAG)
RBAC_APP_PKG := gravitational.io/rbac-app:$(RBAC_APP_TAG)
TILLER_APP_PKG := gravitational.io/tiller-app:$(TILLER_APP_TAG)


# Output directory that stores all of the build artifacts.
# Artifacts from the gravity build (the binary and any internal packages)
# are collected into a directory named after the current gravity version suffix.
# All static (external) dependencies are version by appending a corresponding version
# suffix to the tarball.
# planet/teleport binaries are stored in separate versioned directories to be compatible with
# `aws s3 sync` command (which only works on directories)
BUILDDIR ?= $(TOP)/build
GRAVITY_BUILDDIR := $(BUILDDIR)/$(GRAVITY_VERSION)
GRAVITY_CURRENT_BUILDDIR := $(BUILDDIR)/current
PLANET_DIR := $(BUILDDIR)/planet
PLANET_SRCDIR := $(PLANET_DIR)/src
PLANET_BUILDDIR := $(PLANET_DIR)/$(PLANET_TAG)
PLANET_BINDIR := $(PLANET_BUILDDIR)/bin
TELEPORT_BUILDDIR := $(BUILDDIR)/teleport
TELEPORT_SRCDIR := $(TELEPORT_BUILDDIR)/src
TELEPORT_BINDIR := $(TELEPORT_BUILDDIR)/bin/$(TELEPORT_TAG)
TF_PROVIDER_DIR := $(HOME)/.terraform.d/plugins

LOCAL_BUILDDIR ?= /gopath/src/github.com/gravitational/gravity/build
LOCAL_GRAVITY_BUILDDIR ?= /gopath/src/github.com/gravitational/gravity/build/$(GRAVITY_VERSION)

# Directory used as a state dir with all packages when building an application
# with tele build (e.g. opscenter or telekube)
PACKAGES_DIR ?= $(GRAVITY_BUILDDIR)/packages

# Outputs
#
# External assets
TELEPORT_TARBALL := teleport-$(TELEPORT_TAG).tar.gz
TELEPORT_OUT := $(BUILDDIR)/$(TELEPORT_TARBALL)
PLANET_OUT := $(PLANET_BINDIR)/planet.tar.gz
LOGGING_APP_OUT := $(BUILDDIR)/logging-app-$(LOGGING_APP_TAG).tar.gz
MONITORING_APP_OUT := $(BUILDDIR)/monitoring-app-$(MONITORING_APP_TAG).tar.gz
BANDWAGON_OUT := $(BUILDDIR)/bandwagon-$(BANDWAGON_TAG).tar.gz
#
# Assets resulting from building gravity
GRAVITY_OUT := $(GRAVITY_BUILDDIR)/gravity
TELE_OUT := $(GRAVITY_BUILDDIR)/tele
TSH_OUT := $(GRAVITY_BUILDDIR)/tsh
WEB_ASSETS_TARBALL = web-assets.tar.gz
WEB_ASSETS_OUT := $(GRAVITY_BUILDDIR)/$(WEB_ASSETS_TARBALL)
SITE_APP_OUT := $(GRAVITY_BUILDDIR)/site-app.tar.gz
DNS_APP_OUT := $(GRAVITY_BUILDDIR)/dns-app.tar.gz
K8S_APP_OUT := $(GRAVITY_BUILDDIR)/kubernetes-app.tar.gz
RBAC_APP_OUT := $(GRAVITY_BUILDDIR)/rbac-app.tar.gz
TELEKUBE_APP_OUT := $(GRAVITY_BUILDDIR)/telekube-app.tar.gz
TILLER_APP_OUT := $(GRAVITY_BUILDDIR)/tiller-app.tar.gz
TELEKUBE_OUT := $(GRAVITY_BUILDDIR)/telekube.tar
TF_PROVIDER_GRAVITY_OUT := $(GRAVITY_BUILDDIR)/terraform-provider-gravity
TF_PROVIDER_GRAVITYENTERPRISE_OUT := $(GRAVITY_BUILDDIR)/terraform-provider-gravityenterprise

GRAVITY_DIR := /var/lib/gravity
GRAVITY_ASSETS_DIR := /usr/local/share/gravity

LOCAL_OPSCENTER_HOST ?= opscenter.localhost.localdomain
LOCAL_OPSCENTER_DIR := $(GRAVITY_DIR)/opscenter
LOCAL_ETCD_DIR := $(GRAVITY_DIR)/etcd
LOCAL_OPS_URL := https://$(LOCAL_OPSCENTER_HOST):33009
LOCAL_STATE_DIR ?= $(LOCAL_OPSCENTER_DIR)/read

# Build artifacts published to S3
GRAVITY_PUBLISH_TARGETS := $(GRAVITY_OUT) \
	$(TELE_OUT) \
	$(WEB_ASSETS_OUT) \
	$(SITE_APP_OUT) \
	$(DNS_APP_OUT) \
	$(K8S_APP_OUT) \
	$(RBAC_APP_OUT) \
	$(TELEKUBE_APP_OUT) \
	$(TILLER_APP_OUT)

TELEPORT_DIR = /var/lib/teleport

GRAVITY_EXTRA_OPTIONS ?=

# Address of OpsCenter to publish telekube binaries and artifacts to
DISTRIBUTION_OPSCENTER ?= https://get.gravitational.io

# Command line of the current gravity binary
GRAVITY ?= $(GRAVITY_OUT) --state-dir=$(LOCAL_STATE_DIR) $(GRAVITY_EXTRA_OPTIONS)

DELETE_OPTS := --force \
		--ops-url=$(OPS_URL)
IMPORT_OPTS := --repository=gravitational.io \
		--ops-url=$(OPS_URL)
VENDOR_OPTS := --vendor $(IMPORT_OPTS)

USER := $(shell echo $${SUDO_USER:-$$USER})

TEST_ETCD ?= false
TEST_K8S ?= false

# grpc
PROTOC_VER ?= 3.7.1
PROTOC_PLATFORM := linux-x86_64
GOGO_PROTO_TAG ?= v1.2.1
GRPC_GATEWAY_TAG ?= v1.8.5

BINARIES ?= tele gravity terraform-provider-gravity
TF_PROVIDERS ?= terraform-provider-gravity

export

# the default target is a containerized CI/CD build
.PHONY:build
build:
	$(MAKE) -C build.assets build

# 'install' uses the host's Golang to place output into $GOPATH/bin
.PHONY:install
install:
	go install -ldflags "$(VERSION_FLAGS)" ./tool/tele ./tool/gravity

# 'clean' removes the build artifacts
.PHONY: clean
clean:
	$(MAKE) -C build.assets clean
	@rm -rf $(BUILDDIR)
	@rm -f $(GOPATH)/bin/tele $(GOPATH)/bin/gravity


.PHONY:
production: TMP := $(shell mktemp -d)
production:
	GRAVITY="$(GRAVITY_OUT) --state-dir=$(TMP)" $(MAKE) -C build.assets production
	rm -rf $(TMP)


#
# generate GRPC files
#
.PHONY: grpc
grpc:
	PROTOC_VER=$(PROTOC_VER) PROTOC_PLATFORM=$(PROTOC_PLATFORM) \
	GOGO_PROTO_TAG=$(GOGO_PROTO_TAG) GRPC_GATEWAY_TAG=$(GRPC_GATEWAY_TAG) VERSION_TAG=$(VERSION_TAG) \
	$(MAKE) -C build.assets grpc

#
# build tsh binary
#
.PHONY: build-tsh
build-tsh:
	$(MAKE) -C build.assets build-tsh

#
# reimport site app and refresh tarball
#
.PHONY: site-app
site-app:
	$(MAKE) -C build.assets site-app

#
# reimport rbac-app and refresh tarball
#
.PHONY: rbac-app
rbac-app:
	$(MAKE) -C build.assets rbac-app

#
# reimport dns-app and refresh tarball
#
.PHONY: dns-app
dns-app:
	$(MAKE) -C build.assets dns-app

.PHONY: tiller-app
tiller-app:
	make -C build.assets tiller-app

#
# reimport k8s app and refresh tarball
#
.PHONY: k8s-app
k8s-app:
	$(MAKE) -C build.assets k8s-app

.PHONY: web-app
web-app:
	$(MAKE) -C build.assets web-app

#
# reimport telekube app and refresh tarball
#
.PHONY: telekube-app
telekube-app: dev
	$(MAKE) -C build.assets telekube-app

.PHONY: monitoring-app
monitoring-app: dev
	$(MAKE) -C build.assets monitoring-app

.PHONY: logging-app
logging-app: dev
	$(MAKE) -C build.assets logging-app

.PHONY: bandwagon-app
bandwagon-app: dev
	$(MAKE) -C build.assets bandwagon

#
# publish dependencies (planet and teleport) to Amazon S3
#
.PHONY: publish
publish:
	$(MAKE) -C build.assets publish

#
# prepare ansible variables for publishing to the hub
#
.PHONY: hub-vars
hub-vars:
	$(MAKE) -C build.assets hub-vars

#
# produce release tarball with binaries
#
.PHONY: release
release:
	$(MAKE) -C build.assets release

#
# publish telekube binaries (gravity, tele and tsh) to the distribution OpsCenter
#
.PHONY: publish-telekube
publish-telekube:
	$(MAKE) -C build.assets publish-telekube

.PHONY: publish-telekube-s3
publish-telekube-s3:
	$(MAKE) -C build.assets publish-telekube-s3

#
# test packages: called by Jenkins
#
.PHONY: test
test:
	$(MAKE) -C build.assets test

#
# integration test for gravity and apps
#
.PHONY: ci
ci:
	bash assets/ci/docker-run.sh

#
# '$(MAKE) packages' builds and imports all dependency packages
#
.PHONY: packages
packages:
	if [ -z "$(DEV_PLANET)" ]; then \
	  $(MAKE) planet-packages; \
	else \
	  $(MAKE) dev-planet-packages; \
	fi;

# binary packages for quick download
	$(MAKE) binary-packages

# teleport - access and identity layer
	$(GRAVITY) package delete $(TELEPORT_PKG) $(DELETE_OPTS) && \
	$(GRAVITY) package import $(TELEPORT_OUT) $(TELEPORT_PKG) --ops-url=$(OPS_URL)

	$(MAKE) gravity-packages

	-$(MAKE) dns-packages
	-$(MAKE) rbac-app-package

# Bandwagon - installer extension
	- $(GRAVITY) app delete $(BANDWAGON_PKG) $(DELETE_OPTS) && \
	  $(GRAVITY) app import $(BANDWAGON_OUT) $(VENDOR_OPTS)

# Tiller server
	- $(GRAVITY) app delete $(TILLER_APP_PKG) $(DELETE_OPTS) && \
	  $(GRAVITY) app import $(TILLER_APP_OUT) $(VENDOR_OPTS)

# Monitoring - influxdb/grafana
	- $(GRAVITY) app delete $(MONITORING_APP_PKG) $(DELETE_OPTS) && \
	  $(GRAVITY) app import $(MONITORING_APP_OUT) $(VENDOR_OPTS)

# Logging - log forwarding and storage
	- $(GRAVITY) app delete $(LOGGING_APP_PKG) $(DELETE_OPTS) && \
	  $(GRAVITY) app import $(LOGGING_APP_OUT) $(VENDOR_OPTS)

	-$(MAKE) k8s-packages
	-$(MAKE) telekube-packages



.PHONY: binary-packages
binary-packages:
	$(GRAVITY_OUT) package delete --state-dir=$(LOCAL_STATE_DIR) --force $(TELEKUBE_GRAVITY_PKG) && \
	$(GRAVITY_OUT) package import --state-dir=$(LOCAL_STATE_DIR) $(GRAVITY_OUT) $(TELEKUBE_GRAVITY_PKG)

	$(GRAVITY_OUT) package delete --state-dir=$(LOCAL_STATE_DIR) --force $(TELEKUBE_TELE_PKG) && \
	$(GRAVITY_OUT) package import --state-dir=$(LOCAL_STATE_DIR) $(TELE_OUT) $(TELEKUBE_TELE_PKG)


.PHONY: rbac-app-package
rbac-app-package:
	$(GRAVITY) app delete $(RBAC_APP_PKG) $(DELETE_OPTS) && \
	 $(GRAVITY) app import $(RBAC_APP_OUT) $(VENDOR_OPTS)

.PHONY: gravity-packages
gravity-packages:
# gravity - k8s automation
	$(GRAVITY) package delete $(GRAVITY_PKG) $(DELETE_OPTS) && \
	$(GRAVITY) package import $(GRAVITY_OUT) $(GRAVITY_PKG) --ops-url=$(OPS_URL)

# site app - local site controller running inside k8s
	- $(GRAVITY) app delete $(SITE_APP_PKG) $(DELETE_OPTS) && \
	  $(GRAVITY) app import $(SITE_APP_OUT) --version=$(GRAVITY_TAG) $(VENDOR_OPTS)

.PHONY: k8s-packages
k8s-packages: web-assets
	- $(GRAVITY) app delete $(K8S_APP_PKG) $(DELETE_OPTS) && \
	  $(GRAVITY) app import $(K8S_APP_OUT) --version=$(K8S_APP_TAG) $(VENDOR_OPTS)

.PHONY: telekube-packages
telekube-packages:
	- $(GRAVITY) app delete $(TELEKUBE_APP_PKG) $(DELETE_OPTS) && \
	  $(GRAVITY) app import $(TELEKUBE_APP_OUT) --version=$(TELEKUBE_APP_TAG) $(VENDOR_OPTS)

.PHONY: planet-packages
planet-packages:
# planet master - RUNC container with k8s master
	$(GRAVITY) package delete $(PLANET_PKG) $(DELETE_OPTS) && \
	$(GRAVITY) package import $(PLANET_OUT) $(PLANET_PKG) \
		--labels=purpose:runtime \
		--ops-url=$(OPS_URL)

.PHONY: dns-packages
dns-packages:
# DNS - k8s KubeDNS app
	- $(GRAVITY) app delete $(DNS_APP_PKG) $(DELETE_OPTS) && \
	  $(GRAVITY) app import $(DNS_APP_OUT) $(VENDOR_OPTS)

.PHONY: web-assets
web-assets:
	$(GRAVITY) package delete $(WEB_ASSETS_PKG) $(DELETE_OPTS) && \
	$(GRAVITY) package import $(WEB_ASSETS_OUT) $(WEB_ASSETS_PKG) --ops-url=$(OPS_URL)


.PHONY: dev-planet-packages
dev-planet-packages: PLANET_OUT := $(GOPATH)/src/github.com/gravitational/planet/build/planet.tar.gz
dev-planet-packages: planet-packages

#
# publish-artifacts uploads build artifacts to the distribution Ops Center
#
.PHONY: publish-artifacts
publish-artifacts: opscenter telekube
	if [ -z "$(TELE_KEY)" ] || [ -z "$(DISTRIBUTION_OPSCENTER)" ]; then \
	   echo "TELE_KEY or DISTRIBUTION_OPSCENTER are not set"; exit 1; \
	fi;
	$(GRAVITY_BUILDDIR)/tele logout
	$(GRAVITY_BUILDDIR)/tele login -o $(DISTRIBUTION_OPSCENTER) --token=$(TELE_KEY)
	$(GRAVITY_BUILDDIR)/tele push $(GRAVITY_BUILDDIR)/telekube.tar
	$(GRAVITY_BUILDDIR)/tele push $(GRAVITY_BUILDDIR)/opscenter.tar

#
# builds telekube installer
#
.PHONY: telekube
telekube: GRAVITY=$(GRAVITY_OUT) --state-dir=$(PACKAGES_DIR)
telekube: $(GRAVITY_BUILDDIR)/telekube.tar

$(GRAVITY_BUILDDIR)/telekube.tar: packages
	GRAVITY_K8S_VERSION=$(K8S_VER) $(GRAVITY_BUILDDIR)/tele build \
		$(ASSETSDIR)/telekube/resources/app.yaml -f \
		--version=$(TELEKUBE_APP_TAG) \
		--state-dir=$(PACKAGES_DIR) \
		--skip-version-check \
		-o $(GRAVITY_BUILDDIR)/telekube.tar


#
# builds wormhole installer
#
.PHONY: wormhole
wormhole: GRAVITY=$(GRAVITY_OUT) --state-dir=$(PACKAGES_DIR)
wormhole: $(GRAVITY_BUILDDIR)/wormhole.tar

$(GRAVITY_BUILDDIR)/wormhole.tar: packages
	$(GRAVITY_BUILDDIR)/tele build $(ASSETSDIR)/wormhole/resources/app.yaml -f \
		--version=$(GRAVITY_APP_TAG) \
		--state-dir=$(PACKAGES_DIR) \
		--skip-version-check \
		-o $(GRAVITY_BUILDDIR)/wormhole.tar

#
# Uploads opscenter to S3 is used to test custom releases of the ops center
#
.PHONY: upload-opscenter
upload-opscenter:
	aws s3 cp $(GRAVITY_BUILDDIR)/opscenter.tar s3://testreleases.gravitational.io/$(GRAVITY_TAG)/opscenter.tar

#
# Uploads gravity to test builds
#
.PHONY: upload-binaries
upload-binaries:
	aws s3 cp $(GRAVITY_BUILDDIR)/gravity s3://testreleases.gravitational.io/$(GRAVITY_TAG)/gravity
	aws s3 cp $(GRAVITY_BUILDDIR)/tele s3://testreleases.gravitational.io/$(GRAVITY_TAG)/tele

#
# builds opscenter installer
#
.PHONY: opscenter
opscenter: GRAVITY=$(GRAVITY_OUT) --state-dir=$(PACKAGES_DIR)
opscenter: $(GRAVITY_BUILDDIR)/opscenter.tar

$(GRAVITY_BUILDDIR)/opscenter.tar: packages
	mkdir -p $(BUILDDIR)
# this is for Jenknis pipeline integration
	@echo env.GRAVITY_BUILDDIR=\"$(GRAVITY_BUILDDIR)\" > $(BUILDDIR)/properties.groovy
	if [ -z "$(GRAVITY_TAG)" ]; then \
	  echo "GRAVITY_TAG is not set"; exit 1; \
	fi;
	$(eval RIG_CHANGESET = ops-$(shell echo $(GRAVITY_TAG) | sed -e 's/[\.]//g'))
	if [ -z "$(RIG_CHANGESET)" ]; then \
	  echo "RIG_CHANGESET is not set"; exit 1; \
	fi;
	echo $(GRAVITY_TAG)
	echo $(RIG_CHANGESET)
	$(eval TEMPDIR = "$(shell mktemp -d)")
	if [ -z "$(TEMPDIR)" ]; then \
	  echo "TEMPDIR is not set - failed to create temporary directory"; exit 1; \
	fi;
	cp -r assets/opscenter/resources $(TEMPDIR)
	sed -i 's/GRAVITY_VERSION/$(GRAVITY_TAG)/g' $(TEMPDIR)/resources/app.yaml
	sed -i 's/RIG_CHANGESET_VAL/$(RIG_CHANGESET)/g' $(TEMPDIR)/resources/app.yaml
	cat $(TEMPDIR)/resources/app.yaml
	$(GRAVITY_BUILDDIR)/tele build $(TEMPDIR)/resources/app.yaml -f \
		--state-dir=$(PACKAGES_DIR) \
		-o $(GRAVITY_BUILDDIR)/opscenter.tar
	rm -rf $(TEMPDIR)

#
# opscenter-apps imports additional apps into deployed OpsCenter
#
.PHONY: opscenter-apps
opscenter-apps:
	- $(GRAVITY_OUT) --state-dir=$(LOCAL_STATE_DIR) app delete $(TELEKUBE_APP_PKG) $(DELETE_OPTS) && \
	  $(GRAVITY_OUT) --state-dir=$(LOCAL_STATE_DIR) app import $(TELEKUBE_APP_OUT) $(VENDOR_OPTS)

#
# current-build will print current build
#
.PHONY: current-build
current-build:
	@echo $(GRAVITY_BUILDDIR)

.PHONY: compile
compile:
	$(MAKE) -j $(BINARIES)

.PHONY: tele-mac
tele-mac: flags
	go install -ldflags $(GRAVITY_LINKFLAGS) github.com/gravitational/gravity/tool/tele


#
# goinstall builds and installs gravity locally
#
.PHONY: goinstall
goinstall: remove-temp-files compile
	mkdir -p $(GRAVITY_BUILDDIR)
	mkdir -p $(TF_PROVIDER_DIR)
	cp $(GOPATH)/bin/gravity $(GRAVITY_OUT)
	cp $(GOPATH)/bin/tele $(TELE_OUT)
	for provider in ${TF_PROVIDERS} ; do \
		echo $${provider} ; \
		cp $(GOPATH)/bin/$${provider} $(GRAVITY_BUILDDIR)/$${provider} ; \
		cp $(GOPATH)/bin/$${provider} $(TF_PROVIDER_DIR)/$${provider} ; \
	done
	$(GRAVITY) package delete $(GRAVITY_PKG) $(DELETE_OPTS) && \
		$(GRAVITY) package import $(GRAVITY_OUT) $(GRAVITY_PKG)
	$(MAKE) binary-packages

.PHONY: $(BINARIES)
$(BINARIES):
	go install -ldflags $(GRAVITY_LINKFLAGS) $(GRAVITY_PKG_PATH)/tool/$@

.PHONY: wizard-publish
wizard-publish: BUILD_BUCKET_URL = s3://get.gravitational.io
wizard-publish: S3_OPTS = --region us-west-1
wizard-publish: K8S_OUT := kubernetes-$(GRAVITY_VERSION).tar.gz
wizard-publish:
	gravity ops create-wizard --ops-url=$(LOCAL_OPS_URL) gravitational.io/kubernetes:0.0.0+latest /tmp/k8s
	tar -C /tmp -czf $(K8S_OUT) k8s
	aws s3 cp $(S3_OPTS) $(K8S_OUT) $(BUILD_BUCKET_URL)/telekube/$(K8S_OUT)

.PHONY: wizard-gen
wizard-gen: K8S_OUT := kubernetes-$(GRAVITY_VERSION).tar.gz
wizard-gen:
	gravity ops create-wizard --ops-url=$(LOCAL_OPS_URL) gravitational.io/telekube:0.0.0+latest /tmp/telekube

#
# robotest-installer builds an installer tarball for use in robotest
# Resulting installer URL is written to a properies file specified with BUILDPROPS
#
.PHONY: robotest-installer
robotest-installer: TMPDIR := $(shell mktemp -d)
robotest-installer: BUILDPROPS ?= build.properties
robotest-installer: LOCAL_STATE_DIR := $(TMPDIR)/state
robotest-installer: EXPORT_DIR := $(LOCAL_STATE_DIR)/export
robotest-installer: EXPORT_APP_TARBALL := $(EXPORT_DIR)/app.tar.gz
robotest-installer: ROBOTEST_APP_PACKAGE ?= $(TELEKUBE_APP_PKG)
robotest-installer: ROBOTEST_APP_PACKAGE_SRCDIR ?= $(TOP)/assets/telekube
robotest-installer: ROBO_BUCKET_URL = s3://builds.gravitational.io/robotest
robotest-installer: ROBO_GRAVITY_BUCKET := $(ROBO_BUCKET_URL)/gravity/$(GRAVITY_VERSION)
robotest-installer: INSTALLER_FILE := $(subst /,-,$(subst :,-,$(ROBOTEST_APP_PACKAGE)))-$(GRAVITY_VERSION)-installer.tar.gz
robotest-installer: INSTALLER_URL := $(ROBO_BUCKET_URL)/$(INSTALLER_FILE)
robotest-installer: robotest-publish-gravity
robotest-installer:
	# Reset properties file
	@> $(BUILDPROPS)
	@mkdir -p $(TMPDIR)/state/export
	@$(MAKE) packages LOCAL_STATE_DIR=$(LOCAL_STATE_DIR)
	@$(GRAVITY_BUILDDIR)/gravity package export \
		--state-dir=$(LOCAL_STATE_DIR) \
		$(ROBOTEST_APP_PACKAGE) \
		$(EXPORT_APP_TARBALL)
	@tar xvf $(EXPORT_APP_TARBALL) -C $(EXPORT_DIR)/ --strip-components=1 resources/app.yaml
	@$(GRAVITY_BUILDDIR)/tele --debug build \
		--state-dir=$(LOCAL_STATE_DIR) \
		$(EXPORT_DIR)/app.yaml -o $(INSTALLER_FILE)
	aws s3 cp --region us-east-1 $(INSTALLER_FILE) $(INSTALLER_URL)
	# Jenkins: downstream job configuration
	echo "ROBO_INSTALLER_URL=$(INSTALLER_URL)" >> $(BUILDPROPS)
	echo "GRAVITY_VERSION=$(GRAVITY_VERSION)" >> $(BUILDPROPS)
	@rm -rf $(TMPDIR)

.PHONY: robotest-publish-gravity
robotest-publish-gravity:
	aws s3 cp --region us-east-1 $(GRAVITY_BUILDDIR)/gravity \
		$(ROBO_GRAVITY_BUCKET)/ \
		--metadata version=$(GRAVITY_VERSION)


#
# number of environment variables are expected to be set
# see https://github.com/gravitational/robotest/blob/master/suite/README.md
#
.PHONY: robotest-run-suite
robotest-run-suite:
	./build.assets/robotest_run_suite.sh $(shell pwd)/upgrade_from

.PHONY: robotest-run-nightly
robotest-run-nightly:
	./build.assets/robotest_run_nightly.sh $(shell pwd)/upgrade_from

.PHONY: robotest-installer-ready
robotest-installer-ready:
	mv $(GRAVITY_BUILDDIR)/telekube.tar $(GRAVITY_BUILDDIR)/telekube_ready.tar

.PHONY: dev
dev: goinstall

# Clean up development environment:
#  + remove development directories
#  + stop etcd container
#  + destroy development virsh guests
#  + remove development virsh images
.PHONY: dev-clean
dev-clean:
	bash scripts/cleanup.sh

.PHONY: remove-temp-files
remove-temp-files:
	@if [ $$USER != vagrant ] ; then \
		find . -name flymake_* -delete ; \
	fi

.PHONY: fakedevice
# fake device creates 1MB loopback device for testing purposes
fakedevice:
	dd if=/dev/urandom of=/tmp/dev0 bs=1M count=1
	sudo losetup /dev/loop0 /tmp/dev0

.PHONY: sloccount
sloccount:
	find . -path ./vendor -prune -o -name "*.go" -print0 | xargs -0 wc -l

.PHONY: test-package
test-package: remove-temp-files
	TEST_ETCD=$(TEST_ETCD) TEST_ETCD_CONFIG=$(TEST_ETCD_CONFIG) TEST_K8S=$(TEST_K8S) go test -v ./$(p)

.PHONY: test-grep-package
test-grep-package: remove-temp-files
	TEST_ETCD=$(TEST_ETCD) TEST_ETCD_CONFIG=$(TEST_ETCD_CONFIG) TEST_K8S=$(TEST_K8S) go test -v ./$(p) -check.f=$(e)

.PHONY: cover-package
cover-package: remove-temp-files
	TEST_ETCD=$(TEST_ETCD) TEST_ETCD_CONFIG=$(TEST_ETCD_CONFIG) TEST_K8S=$(TEST_K8S)  go test -v ./$(p) -coverprofile=/tmp/coverage.out
	go tool cover -html=/tmp/coverage.out

# Dump abbreviated gravity version as used by the build
.PHONY: get-version
get-version:
	@echo $(GRAVITY_VERSION)

# Dump abbreviated planet version as used by the build
.PHONY: get-planet-tag
get-planet-tag:
	@echo $(PLANET_TAG)

# Dump abbreviated planet version as used by the build
.PHONY: get-teleport-tag
get-teleport-tag:
	@echo $(TELEPORT_TAG)

# Dump current gravity tag as a package suffix
.PHONY: get-tag
get-tag:
	@echo $(GRAVITY_TAG)

# Generate user-facing documentation
.PHONY: docs
docs:
	$(MAKE) -C docs

.PHONY: run-docs
run-docs:
	$(MAKE) -C docs run

# Dump current full k8s app tag
.PHONY: get-k8s-tag
get-k8s-tag:
	@echo $(K8S_APP_TAG)

#
# this is a temporary target until we upgrade docker packages
# to use sirupsen/logrus
#
.PHONY: validate-deps-in-container
validate-deps-in-container:
	$(MAKE) -C build.assets validate-deps

.PHONY: validate-deps
validate-deps:
	ssh-keyscan github.com > /root/.ssh/known_hosts
	dep version
	dep ensure -v
	dep status -v
	$(MAKE) fix-logrus
	$(eval VENDOR_UNTRACKED := $(shell git status --porcelain vendor))
	@test -z "$(VENDOR_UNTRACKED)" || (echo "failed to recreate vendor from scratch and match it to git:\n $(VENDOR_UNTRACKED)" ; exit 1)

.PHONY: fix-logrus
fix-logrus:
	find vendor -not \( -path vendor/github.com/fsouza -prune \) -name '*.go' -type f -print0 | xargs -0 sed -i 's/Sirupsen/sirupsen/g'
	find lib -type f -print0 | xargs -0 sed -i 's/Sirupsen/sirupsen/g'
	find tool -type f -print0 | xargs -0 sed -i 's/Sirupsen/sirupsen/g'
	rm -rf vendor/github.com/Sirupsen/logrus


include build.assets/etcd.mk<|MERGE_RESOLUTION|>--- conflicted
+++ resolved
@@ -48,13 +48,8 @@
 TELEKUBE_APP_TAG := $(GRAVITY_TAG)
 WORMHOLE_APP_TAG := $(GRAVITY_TAG)
 LOGGING_APP_TAG ?= 6.0.2
-<<<<<<< HEAD
-MONITORING_APP_TAG ?= 6.0.3
+MONITORING_APP_TAG ?= 6.0.4
 DNS_APP_TAG = 0.3.1
-=======
-MONITORING_APP_TAG ?= 6.0.4
-DNS_APP_TAG = 0.3.0
->>>>>>> a759ae4b
 BANDWAGON_TAG ?= 6.0.1
 RBAC_APP_TAG := $(GRAVITY_TAG)
 TILLER_VERSION = 2.13.1
