--- conflicted
+++ resolved
@@ -33,11 +33,8 @@
 
 ### Build an Application Image
 
-<<<<<<< HEAD
 For this example we will be using a [sample Helm chart](https://github.com/helm/helm/tree/master/cmd/helm/testdata/testcharts/alpine).
-=======
-For this example we will be using a [sample Helm chart](https://github.com/helm/helm/tree/release-2.0/cmd/helm/testdata/testcharts/alpine).
->>>>>>> 088e014a
+
 This chart spins up a single pod of Alpine Linux:
 
 ```bsh
