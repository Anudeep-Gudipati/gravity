--- conflicted
+++ resolved
@@ -132,11 +132,9 @@
 `--cloud-provider` | _(Optional)_ Cloud provider integration, `generic` or `aws`. Autodetected if not set.
 `--mounts`         | _(Optional)_ Comma-separated list of mount points as <name>:<path>.
 `--state-dir`      | _(Optional)_ Directory where all Gravity system data will be kept on this node. Defaults to `/var/lib/gravity`.
-<<<<<<< HEAD
 `--service-uid`    | _(Optional)_ Service user ID (numeric). See [Service User](pack.md#service-user) for details. A user named `planet` is created automatically if unspecified.
 `--service-gid`    | _(Optional)_ Service group ID (numeric). See [Service User](pack.md#service-user) for details. A group named `planet` is created automatically if unspecified.
-=======
->>>>>>> 62e64b66
+
 
 ### Environment Variables
 
