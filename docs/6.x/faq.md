--- conflicted
+++ resolved
@@ -155,10 +155,7 @@
 the respective `tele build`, `gravity install` and `gravity upgrade`
 commands.
 
-<<<<<<< HEAD
 See [Helm Integration](pack.md#helm-integration) for more details.
-=======
-See [Helm Integration](/pack/#helm-integration) for more details.
 
 ## Changing Node Advertise Address
 
@@ -172,4 +169,3 @@
 
 Gravity provides the `gravity status` command to view [Cluster Status](/cluster/#cluster-status).
 This tool can help identify issues with the Cluster.
->>>>>>> 088e014a
