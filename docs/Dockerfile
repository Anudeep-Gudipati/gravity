# This Dockerfile makes the "build box": the container used to build
# Gravity documentation
FROM quay.io/gravitational/mkdocs-base:0.16.1

ARG UID
ARG GID
ARG HOME
ARG PORT

ENV DEBIAN_FRONTEND noninteractive

RUN groupadd jenkins --gid=$GID -o && useradd jenkins --uid=$UID --gid=$GID --create-home --shell=/bin/sh
RUN (mkdir -p /var/lib/teleport && chown -R jenkins /var/lib/teleport)

# Install SASS
<<<<<<< HEAD
RUN  apt-get update
RUN  apt-get install -q -y ruby-sass
=======
RUN (apt-key update && \
             apt-get -q -y update --fix-missing && \
             apt-get -q -y update && \
             apt-get install -q -y ruby-sass)
>>>>>>> 6442aa70

ENV LANGUAGE="en_US.UTF-8" \
    LANG="en_US.UTF-8" \
    LC_ALL="en_US.UTF-8" \
    LC_CTYPE="en_US.UTF-8" \
    GOPATH="/gopath" \
    GOROOT="/opt/go" \
    PATH="$PATH:/opt/go/bin:/gopath/bin"

VOLUME [$HOME]
EXPOSE $PORT<|MERGE_RESOLUTION|>--- conflicted
+++ resolved
@@ -13,16 +13,11 @@
 RUN (mkdir -p /var/lib/teleport && chown -R jenkins /var/lib/teleport)
 
 # Install SASS
-<<<<<<< HEAD
-RUN  apt-get update
-RUN  apt-get install -q -y ruby-sass
-=======
 RUN (apt-key update && \
              apt-get -q -y update --fix-missing && \
              apt-get -q -y update && \
              apt-get install -q -y ruby-sass)
->>>>>>> 6442aa70
-
+             
 ENV LANGUAGE="en_US.UTF-8" \
     LANG="en_US.UTF-8" \
     LC_ALL="en_US.UTF-8" \
