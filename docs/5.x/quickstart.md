--- conflicted
+++ resolved
@@ -17,8 +17,8 @@
 of running Kubernetes. For this QuickStart, you will need:
 
 * A x86_64 GNU/Linux machine or VM. We recommend taking a look at the [list of supported distributions](requirements/#distributions).
-* [Docker](https://get.docker.io) version 1.8 or newer. Run `docker info` before continuing to make sure 
-  you have Docker up and running. 
+* [Docker](https://get.docker.io) version 1.8 or newer. Run `docker info` before continuing to make sure
+  you have Docker up and running.
 * You must be a member of the `docker` group. Run `groups` command to make sure
   `docker` group is listed.
 * You must install [Helm](https://docs.helm.sh/using_helm/#installing-helm).
@@ -41,21 +41,16 @@
 `/usr/local/bin/`.
 
 * `tele`: the CLI tool which is used to package the application (creating an "Application Bundle").
-* `tsh`: the [Teleport client](https://gravitational.com/teleport/) for establishing 
+* `tsh`: the [Teleport client](https://gravitational.com/teleport/) for establishing
    SSH connections to remote Kubernetes clusters, which is not used in this guide.
 
 You can type `tele version` to see confirm it is installed:
 
-<<<<<<< HEAD
 ```
 $ tele version
 Edition:	open-source
 Version:	5.2.4
 Git Commit:	708a1f155da4633774281bf8660c7e6cca6e0ff1
-=======
-# ... or, if a specific version is needed:
-$ curl https://get.gravitational.io/telekube/install/5.2.5 | bash
->>>>>>> 01acfe18
 ```
 
 Next, let's clone the sample Git repository which contains the Kubernetes resources for
@@ -66,7 +61,7 @@
 $ cd quickstart
 ```
 
-## Building Application Bundle 
+## Building Application Bundle
 
 To create an Application Bundle we'll perform the following steps:
 
@@ -74,7 +69,7 @@
    called "dockerizing" an application.
 2. Create Kubernetes definitions for application components, this makes an application
    capable of running on Kubernetes.
-3. Create a Gravity Application Manifest to describe the system requirements 
+3. Create a Gravity Application Manifest to describe the system requirements
    for a Kubernetes cluster capable of running your application.
 4. Execute the `tele build` CLI command.
 
@@ -114,7 +109,7 @@
 The most interesting file to take a look at is [mattermost.yaml](https://github.com/gravitational/quickstart/blob/master/mattermost/resources/charts/mattermost/templates/mattermost.yaml).
 You are welcome to modify it to your liking.
 
-!!! tip "Tip" 
+!!! tip "Tip"
     In this tutorial, we are packaging a single Helm chart but it is possible to have several of them packaged into a single Application Bundle.
 
 ### Step 3: Creating the Application Manifest
@@ -127,7 +122,7 @@
 
 ### Step 4: Building the Application Bundle
 
-Before we build our first Application Bundle,   let's make sure [Helm](https://helm.sh/) is properly 
+Before we build our first Application Bundle,   let's make sure [Helm](https://helm.sh/) is properly
 initialized and [helm-template](https://github.com/technosophos/helm-template) plugin is installed:
 
 ```bash
@@ -169,12 +164,12 @@
 	Still using runtime version 5.2.4 (10 seconds elapsed)
 * [5/6] Generating the cluster snapshot
 * [6/6] Saving the snapshot as mattermost.tar
-* [6/6] Build completed in 2 minutes 
+* [6/6] Build completed in 2 minutes
 ```
 
 Let's review what just happened. `tele build` did the following:
 
-* Downloaded Kubernetes binaries and Gravity tooling from `s3://hub.gravitational.io`. 
+* Downloaded Kubernetes binaries and Gravity tooling from `s3://hub.gravitational.io`.
 * Scanned the current directory and the subdirectories for Kubernetes resources and Helm charts.
 * Downloaded external container images referenced in the resources discovered in the previous step.
 * Packaged (or vendored) Docker images into the Application Bundle.
@@ -195,11 +190,11 @@
 virtual appliance**!
 
 
-## Installing 
+## Installing
 
 Installing the `mattermost.tar` Application Bundle results in creating a Kubernetes
 cluster with the application pre-loaded. This file is the only artifact
-one needs to create a Kubernetes cluster with Mattermost running inside. 
+one needs to create a Kubernetes cluster with Mattermost running inside.
 
 Copy `mattermost.tar` to a clean Linux machine. Let's call it `host`. This node
 will be used to bootstrap the cluster. Let's untar it and look inside:
@@ -245,7 +240,7 @@
 
 ### Installing via CLI
 
-To install a cluster via CLI, you have to execute `./gravity install` command and 
+To install a cluster via CLI, you have to execute `./gravity install` command and
 supply two mandatory flags:
 
 Flag              | Description
@@ -296,8 +291,8 @@
 Sat Jan 12 05:37:13 UTC Installation succeeded in 6m3.257480586s
 ```
 
-**Congratulations!** You have created a fully functional 
-Kubernetes cluster with Mattermost running inside. If a single node cluster 
+**Congratulations!** You have created a fully functional
+Kubernetes cluster with Mattermost running inside. If a single node cluster
 is not enough, you can add additional nodes to it:
 
 1. Copy `gravity` binary from the boostrapping node above to another host, let's assume its IP is `10.5.5.29`.
@@ -360,7 +355,7 @@
   Kubernetes.
 
 !!! tip "Tip":
-    The installer will ask you to copy and paste a CLI command for each node to join the 
+    The installer will ask you to copy and paste a CLI command for each node to join the
     cluster. If you select a single-node install, you have to open a second terminal session
     into your node to paste and execute the command in.
 
