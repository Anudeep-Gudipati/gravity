/*
Copyright 2019 Gravitational, Inc.

Licensed under the Apache License, Version 2.0 (the "License");
you may not use this file except in compliance with the License.
You may obtain a copy of the License at

    http://www.apache.org/licenses/LICENSE-2.0

Unless required by applicable law or agreed to in writing, software
distributed under the License is distributed on an "AS IS" BASIS,
WITHOUT WARRANTIES OR CONDITIONS OF ANY KIND, either express or implied.
See the License for the specific language governing permissions and
limitations under the License.
*/

package clusterconfig

import (
	"encoding/json"
	"testing"

	"github.com/gravitational/gravity/lib/compare"
	"github.com/gravitational/gravity/lib/constants"
	"github.com/gravitational/gravity/lib/defaults"
	"github.com/gravitational/gravity/lib/storage"
	"github.com/gravitational/gravity/lib/utils"

	teleservices "github.com/gravitational/teleport/lib/services"
	"github.com/gravitational/trace"
	. "gopkg.in/check.v1"
	metav1 "k8s.io/apimachinery/pkg/apis/meta/v1"
)

func Test(t *testing.T) { TestingT(t) }

type S struct{}

var _ = Suite(&S{})

func (*S) TestParsesClusterConfiguration(c *C) {
	testCases := []struct {
		in       string
		resource *Resource
		error    error
		validate func(obtained, expected *Resource, c *C)
		comment  string
	}{
		{
			in:      `{}`,
			error:   trace.BadParameter(`clusterconfiguration resource version "" is not supported`),
			comment: "fails on empty json",
		},
		{
			in:      `{"kind": "ClusterConfiguration"}`,
			error:   trace.BadParameter(`clusterconfiguration resource version "" is not supported`),
			comment: "invalid with missing required fields",
		},
		{
			in: `kind: clusterconfiguration
version: v1
metadata:
  name: foo
spec: {}`,
			resource: &Resource{
				Kind:    storage.KindClusterConfiguration,
				Version: "v1",
				Metadata: teleservices.Metadata{
					Name:      constants.ClusterConfigurationMap,
					Namespace: defaults.KubeSystemNamespace,
				},
				Spec: Spec{},
			},
			comment: "overrides metadata.name and metadata.namespace",
		},
		{
			in: `kind: clusterconfiguration
version: v1
spec:
  global:
    cloudProvider: aws
    cloudConfig: |
      [Global]
      username=user
      password=pass`,
			resource: &Resource{
				Kind:    storage.KindClusterConfiguration,
				Version: "v1",
				Metadata: teleservices.Metadata{
					Name:      constants.ClusterConfigurationMap,
					Namespace: defaults.KubeSystemNamespace,
				},
				Spec: Spec{
					Global: Global{
						CloudProvider: "aws",
						CloudConfig: `[Global]
username=user
password=pass`,
					},
				},
			},
			comment: "correctly parses the spec",
		},
		{
			in: `kind: clusterconfiguration
version: v1
spec:
  kubelet:
    extraArgs: ['--foo', '--bar=baz']
    config:
      kind: KubeletConfiguration
      apiVersion: kubelet.config.k8s.io/v1beta1
      address: "0.0.0.0"`,
			resource: &Resource{
				Kind:    storage.KindClusterConfiguration,
				Version: "v1",
				Metadata: teleservices.Metadata{
					Name:      constants.ClusterConfigurationMap,
					Namespace: defaults.KubeSystemNamespace,
				},
				Spec: Spec{
					ComponentConfigs: ComponentConfigs{
						Kubelet: &Kubelet{
							ExtraArgs: []string{"--foo", "--bar=baz"},
						},
					},
				},
			},
			validate: validate(kubeletConfiguration{
				TypeMeta: metav1.TypeMeta{
					Kind:       "KubeletConfiguration",
					APIVersion: "kubelet.config.k8s.io/v1beta1",
				},
				Address: "0.0.0.0",
			}),
			comment: "can specify CLI args",
		},
		{
			in: `kind: clusterconfiguration
version: v1
spec:
  kubelet:
    config:
      kind: KubeletConfiguration
      apiVersion: kubelet.config.k8s.io/v1beta1
      address: 12`,
			resource: &Resource{
				Kind:    storage.KindClusterConfiguration,
				Version: "v1",
				Metadata: teleservices.Metadata{
					Name:      constants.ClusterConfigurationMap,
					Namespace: defaults.KubeSystemNamespace,
				},
				Spec: Spec{
					ComponentConfigs: ComponentConfigs{
						Kubelet: &Kubelet{
							ExtraArgs: []string{"--foo", "--bar=baz"},
						},
					},
				},
			},
			error:   trace.BadParameter("failed to validate: spec.kubelet.config.address: Invalid type. Expected: string, given: integer"),
			comment: "validates kubelet configuration",
		},
		{
			in: `kind: clusterconfiguration
version: v1
spec:
  global:
    featureGates:
      FeatureA: true
      FeatureB: false
    podSubnetSize: "26"
    highAvailability: true
<<<<<<< HEAD
    etcdHealthz: true`,
=======
    serfEncryption: true`,
>>>>>>> 9a1cc9b4
			resource: &Resource{
				Kind:    storage.KindClusterConfiguration,
				Version: "v1",
				Metadata: teleservices.Metadata{
					Name:      constants.ClusterConfigurationMap,
					Namespace: defaults.KubeSystemNamespace,
				},
				Spec: Spec{
					Global: Global{
						FeatureGates: map[string]bool{
							"FeatureA": true,
							"FeatureB": false,
						},
						PodSubnetSize:    "26",
						HighAvailability: true,
<<<<<<< HEAD
						EtcdHealthz:      utils.BoolPtr(true),
=======
						SerfEncryption:   utils.BoolPtr(true),
>>>>>>> 9a1cc9b4
					},
				},
			},
			comment: "consumes global configuration",
		},
	}
	for _, tc := range testCases {
		comment := Commentf(tc.comment)
		resource, err := Unmarshal([]byte(tc.in))
		if tc.error != nil {
			c.Assert(err, FitsTypeOf, tc.error, comment)
			c.Assert(err, ErrorMatches, tc.error.Error(), comment)
			continue
		}
		c.Assert(err, IsNil, comment)
		if tc.validate != nil {
			tc.validate(resource, tc.resource, c)
		} else {
			c.Assert(resource, compare.DeepEquals, tc.resource, comment)
		}

		bytes, err := Marshal(resource)
		c.Assert(err, IsNil, comment)

		resource2, err := Unmarshal(bytes)
		c.Assert(err, IsNil, comment)
		if tc.validate != nil {
			tc.validate(resource2, tc.resource, c)
		} else {
			c.Assert(resource2, compare.DeepEquals, tc.resource, comment)
		}
	}
}

func (*S) TestMergesClusterConfiguration(c *C) {
	var testCases = []struct {
		existing Resource
		update   Resource
		expected Resource
		comment  string
	}{
		{
			update: Resource{
				Spec: Spec{
					ComponentConfigs: ComponentConfigs{
						Kubelet: &Kubelet{
							ExtraArgs: []string{"--node-labels=foo=bar"},
						},
					},
					Global: Global{
						PodCIDR:       "10.244.0.0/16",
						ServiceCIDR:   "100.10.0.0/16",
						PodSubnetSize: "26",
						FeatureGates: map[string]bool{
							"feature1": true,
							"feature2": false,
						},
						HighAvailability: true,
<<<<<<< HEAD
						EtcdHealthz:      utils.BoolPtr(true),
=======
						SerfEncryption:   utils.BoolPtr(false),
>>>>>>> 9a1cc9b4
					},
				},
			},
			expected: Resource{
				Spec: Spec{
					ComponentConfigs: ComponentConfigs{
						Kubelet: &Kubelet{
							ExtraArgs: []string{"--node-labels=foo=bar"},
						},
					},
					Global: Global{
						PodCIDR:       "10.244.0.0/16",
						ServiceCIDR:   "100.10.0.0/16",
						PodSubnetSize: "26",
						FeatureGates: map[string]bool{
							"feature1": true,
							"feature2": false,
						},
						HighAvailability: true,
<<<<<<< HEAD
						EtcdHealthz:      utils.BoolPtr(true),
=======
						SerfEncryption:   utils.BoolPtr(false),
>>>>>>> 9a1cc9b4
					},
				},
			},
			comment: "overrides source fields from non-empty fields in update",
		},
		{
			existing: Resource{
				Spec: Spec{
					ComponentConfigs: ComponentConfigs{
						Kubelet: &Kubelet{
							ExtraArgs: []string{"--node-labels=foo=bar"},
							Config: []byte(`
kind: KubeletConfiguration
apiVersion: kubelet.config.k8s.io/v1beta1
address: 10.0.0.1
`),
						},
					},
					Global: Global{
						PodCIDR:        "10.244.0.0/16",
						ServiceCIDR:    "100.10.0.0/16",
						PodSubnetSize:  "26",
						ProxyPortRange: "8080-8081",
						FeatureGates: map[string]bool{
							"feature1": true,
							"feature2": false,
						},
<<<<<<< HEAD
						EtcdHealthz: utils.BoolPtr(true),
=======
						SerfEncryption: utils.BoolPtr(true),
>>>>>>> 9a1cc9b4
					},
				},
			},
			update: Resource{
				Spec: Spec{
					ComponentConfigs: ComponentConfigs{
						Kubelet: &Kubelet{
							ExtraArgs: []string{
								"--node-labels=baz=qux",
								"--hostname-override=example.com",
							},
						},
					},
					Global: Global{
						PodCIDR: "10.245.0.0/16",
						FeatureGates: map[string]bool{
							"feature1": true,
							"feature3": true,
						},
					},
				},
			},
			expected: Resource{
				Spec: Spec{
					ComponentConfigs: ComponentConfigs{
						Kubelet: &Kubelet{
							ExtraArgs: []string{
								"--node-labels=baz=qux",
								"--hostname-override=example.com",
							},
							Config: []byte(`
kind: KubeletConfiguration
apiVersion: kubelet.config.k8s.io/v1beta1
address: 10.0.0.1
`),
						},
					},
					Global: Global{
						PodCIDR:        "10.245.0.0/16",
						ServiceCIDR:    "100.10.0.0/16",
						PodSubnetSize:  "26",
						ProxyPortRange: "8080-8081",
						FeatureGates: map[string]bool{
							"feature1": true,
							"feature3": true,
						},
<<<<<<< HEAD
						EtcdHealthz: utils.BoolPtr(true),
=======
						SerfEncryption: utils.BoolPtr(true),
>>>>>>> 9a1cc9b4
					},
				},
			},
			comment: "does not override source field from empty update field",
		},
		{
			existing: Resource{
				Spec: Spec{

					Global: Global{
						CloudProvider: "generic",
					},
				},
			},
			update: Resource{
				Spec: Spec{
					Global: Global{
						CloudProvider: "gce",
					},
				},
			},
			expected: Resource{
				Spec: Spec{
					Global: Global{
						CloudProvider: "generic",
					},
				},
			},
			comment: "does not override cloud provider field",
		},
	}
	for _, testCase := range testCases {
		comment := Commentf(testCase.comment)
		merged := testCase.existing.Merge(testCase.update)
		c.Assert(merged, DeepEquals, testCase.expected, comment)
	}
}

func validate(expectedConfig kubeletConfiguration) func(obtained, expected *Resource, c *C) {
	return func(obtained, expected *Resource, c *C) {
		configBytes := obtained.Spec.ComponentConfigs.Kubelet.Config
		var config kubeletConfiguration
		err := json.Unmarshal(configBytes, &config)
		c.Assert(err, IsNil)
		obtained.Spec.ComponentConfigs.Kubelet.Config = nil
		c.Assert(obtained, compare.DeepEquals, expected)
		obtained.Spec.ComponentConfigs.Kubelet.Config = configBytes
		c.Assert(config, compare.DeepEquals, expectedConfig)
	}
}

type kubeletConfiguration struct {
	metav1.TypeMeta `json:",inline"`
	Address         string `json:"address"`
}<|MERGE_RESOLUTION|>--- conflicted
+++ resolved
@@ -172,11 +172,8 @@
       FeatureB: false
     podSubnetSize: "26"
     highAvailability: true
-<<<<<<< HEAD
-    etcdHealthz: true`,
-=======
+    etcdHealthz: true
     serfEncryption: true`,
->>>>>>> 9a1cc9b4
 			resource: &Resource{
 				Kind:    storage.KindClusterConfiguration,
 				Version: "v1",
@@ -192,11 +189,8 @@
 						},
 						PodSubnetSize:    "26",
 						HighAvailability: true,
-<<<<<<< HEAD
 						EtcdHealthz:      utils.BoolPtr(true),
-=======
 						SerfEncryption:   utils.BoolPtr(true),
->>>>>>> 9a1cc9b4
 					},
 				},
 			},
@@ -255,11 +249,8 @@
 							"feature2": false,
 						},
 						HighAvailability: true,
-<<<<<<< HEAD
 						EtcdHealthz:      utils.BoolPtr(true),
-=======
 						SerfEncryption:   utils.BoolPtr(false),
->>>>>>> 9a1cc9b4
 					},
 				},
 			},
@@ -279,11 +270,8 @@
 							"feature2": false,
 						},
 						HighAvailability: true,
-<<<<<<< HEAD
 						EtcdHealthz:      utils.BoolPtr(true),
-=======
 						SerfEncryption:   utils.BoolPtr(false),
->>>>>>> 9a1cc9b4
 					},
 				},
 			},
@@ -311,11 +299,8 @@
 							"feature1": true,
 							"feature2": false,
 						},
-<<<<<<< HEAD
-						EtcdHealthz: utils.BoolPtr(true),
-=======
+						EtcdHealthz:    utils.BoolPtr(true),
 						SerfEncryption: utils.BoolPtr(true),
->>>>>>> 9a1cc9b4
 					},
 				},
 			},
@@ -362,11 +347,8 @@
 							"feature1": true,
 							"feature3": true,
 						},
-<<<<<<< HEAD
-						EtcdHealthz: utils.BoolPtr(true),
-=======
+						EtcdHealthz:    utils.BoolPtr(true),
 						SerfEncryption: utils.BoolPtr(true),
->>>>>>> 9a1cc9b4
 					},
 				},
 			},
