--- conflicted
+++ resolved
@@ -638,13 +638,11 @@
 	// MasterRole is the name of the master node role
 	MasterRole = "master"
 
-<<<<<<< HEAD
 	// WireguardNetworkType is a network type that is used for wireguard/wormhole support
 	WireguardNetworkType = "wireguard"
-=======
+
 	// HelmLabel denotes application generated from Helm chart.
 	HelmLabel = "helm"
->>>>>>> a4a1a224
 )
 
 var (
