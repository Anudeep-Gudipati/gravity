/*
Copyright 2018 Gravitational, Inc.

Licensed under the Apache License, Version 2.0 (the "License");
you may not use this file except in compliance with the License.
You may obtain a copy of the License at

    http://www.apache.org/licenses/LICENSE-2.0

Unless required by applicable law or agreed to in writing, software
distributed under the License is distributed on an "AS IS" BASIS,
WITHOUT WARRANTIES OR CONDITIONS OF ANY KIND, either express or implied.
See the License for the specific language governing permissions and
limitations under the License.
*/

package update

import (
	"fmt"
	"path"
	"strings"

	"github.com/gravitational/gravity/lib/constants"
	"github.com/gravitational/gravity/lib/loc"
	"github.com/gravitational/gravity/lib/storage"

	"github.com/gravitational/teleport/lib/services"
)

func (r phaseBuilder) init(installed, update loc.Locator) *phase {
	phase := root(phase{
		ID:          "init",
		Executor:    updateInit,
		Description: "Initialize update operation",
		Data: &storage.OperationPhaseData{
			Package:          &update,
			InstalledPackage: &installed,
		},
	})
	return &phase
}

func (r phaseBuilder) checks(installed, update loc.Locator) *phase {
	phase := root(phase{
		ID:          "checks",
		Executor:    updateChecks,
		Description: "Run preflight checks",
		Data: &storage.OperationPhaseData{
			Package:          &update,
			InstalledPackage: &installed,
		},
	})

	return &phase
}

func (r phaseBuilder) bootstrap(servers []storage.Server, installed, update loc.Locator) *phase {
	root := root(phase{
		ID:          "bootstrap",
		Description: "Bootstrap update operation on nodes",
	})

	for i, server := range servers {
		root.AddParallel(phase{
			ID:          root.ChildLiteral(server.Hostname),
			Executor:    updateBootstrap,
			Description: fmt.Sprintf("Bootstrap node %q", server.Hostname),
			Data: &storage.OperationPhaseData{
				Server:           &servers[i],
				Package:          &update,
				InstalledPackage: &installed,
			},
		})
	}
	return &root
}

func (r phaseBuilder) preUpdate(appPackage loc.Locator) *phase {
	phase := root(phase{
		ID:          "pre-update",
		Description: "Run pre-update application hook",
		Executor:    preUpdate,
		Data: &storage.OperationPhaseData{
			Package: &appPackage,
		},
	})
	return &phase
}

func (r phaseBuilder) app(updates []loc.Locator) *phase {
	root := root(phase{
		ID:          "app",
		Description: "Update installed application",
	})

	for i, update := range updates {
		root.AddParallel(phase{
			ID:          update.Name,
			Executor:    updateApp,
			Description: fmt.Sprintf("Update application %q to %v", update.Name, update.Version),
			Data: &storage.OperationPhaseData{
				Package: &updates[i],
			},
		})
	}
	return &root
}

// migration constructs a migration phase based on the plan params.
//
// If there are no migrations to perform, returns nil.
func (r phaseBuilder) migration(leadMaster storage.Server, p newPlanParams) *phase {
	root := root(phase{
		ID:          "migration",
		Description: "Perform system database migrations",
	})

	var subphases []phase

	// do we need to migrate links to trusted clusters?
	if len(p.links) != 0 && len(p.trustedClusters) == 0 {
		subphases = append(subphases, phase{
			ID:          root.ChildLiteral("links"),
			Description: "Migrate remote Ops Center links to trusted clusters",
			Executor:    migrateLinks,
		})
	}

	// Update / reset the labels during upgrade
	subphases = append(subphases, phase{
		ID:          root.ChildLiteral("labels"),
		Description: "Update node labels",
		Executor:    updateLabels,
	})

	// migrate roles
	if needMigrateRoles(p.roles) {
		subphases = append(subphases, phase{
			ID:          root.ChildLiteral("roles"),
			Description: "Migrate cluster roles to a new format",
			Executor:    migrateRoles,
			Data: &storage.OperationPhaseData{
				ExecServer: &leadMaster,
			},
		})
	}

	// no migrations needed
	if len(subphases) == 0 {
		return nil
	}

	root.AddParallel(subphases...)
	return &root
}

<<<<<<< HEAD
// Only applicable for 5.3.0 -> 5.3.2
// We need to update the CoreDNS app before doing rolling restarts, because the new planet will not have embedded
// coredns, and will instead point to the kube-dns service on startup. Updating the app will deploy coredns as pods.
// TODO(knisbet) remove when 5.3.2 is no longer supported as an upgrade path
func (r phaseBuilder) earlyDNSApp(locator loc.Locator) *phase {
	phase := phase{
		ID:       locator.Name,
		Executor: updateApp,
		Description: fmt.Sprintf(
			"Update system application %q to %v", locator.Name, locator.Version),
		Data: &storage.OperationPhaseData{
			Package: &locator,
		},
	}
	return &phase
=======
// config returns phase that pulls system configuration on provided nodes
func (r phaseBuilder) config(nodes []storage.Server) *phase {
	root := root(phase{
		ID:          "config",
		Description: "Update system configuration on nodes",
	})
	for i, node := range nodes {
		root.AddParallel(phase{
			ID:       root.ChildLiteral(node.Hostname),
			Executor: config,
			Description: fmt.Sprintf("Update system configuration on node %q",
				node.Hostname),
			Data: &storage.OperationPhaseData{
				Server: &nodes[i],
			},
		})
	}
	return &root
}

// needMigrateRoles returns true if the provided cluster roles need to be
// migrated to a new format
func needMigrateRoles(roles []services.Role) bool {
	for _, role := range roles {
		if needMigrateRole(role) {
			return true
		}
	}
	return false
}

// needMigrateRole returns true if the provided cluster role needs to be
// migrated to a new format
func needMigrateRole(role services.Role) bool {
	// if the role has "assignKubernetesGroups" action, it needs to
	// be migrated to the new KubeGroups property
	for _, rule := range append(role.GetRules(services.Allow), role.GetRules(services.Deny)...) {
		for _, action := range rule.Actions {
			if strings.HasPrefix(action, constants.AssignKubernetesGroupsFnName) {
				return true
			}
		}
	}
	return false
>>>>>>> f81b8251
}

func (r phaseBuilder) runtime(updates []loc.Locator, rbacUpdateAvailable bool) *phase {
	root := root(phase{
		ID:          "runtime",
		Description: "Update application runtime",
	})

	for i, update := range updates {
		phase := phase{
			ID:       update.Name,
			Executor: updateApp,
			Description: fmt.Sprintf(
				"Update system application %q to %v", update.Name, update.Version),
			Data: &storage.OperationPhaseData{
				Package: &updates[i],
			},
		}
		phase.ID = root.Child(phase)
		if rbacUpdateAvailable && update.Name != constants.BootstrapConfigPackage {
			phase.RequireLiteral(root.ChildLiteral(constants.BootstrapConfigPackage))
		}
		root.AddParallel(phase)
	}
	return &root
}

// masters returns a new phase for upgrading master servers.
// leadMaster is the master node that is upgraded first and gets to be the leader during the operation.
// otherMasters lists the rest of the master nodes (can be empty)
func (r phaseBuilder) masters(leadMaster runtimeServer, otherMasters runtimeServers,
	supportsTaints bool) *phase {
	root := root(phase{
		ID:          "masters",
		Description: "Update master nodes",
	})

	node := r.node(leadMaster.Server, root, "Update system software on master node %q")
	if len(otherMasters) != 0 {
		node.AddSequential(phase{
			ID:          "kubelet-permissions",
			Executor:    kubeletPermissions,
			Description: fmt.Sprintf("Add permissions to kubelet on %q", leadMaster.Hostname),
			Data: &storage.OperationPhaseData{
				Server: &leadMaster.Server,
			}})

		// election - stepdown first node we will upgrade
		enable := []storage.Server{}
		disable := []storage.Server{leadMaster.Server}
		node.AddSequential(setLeaderElection(enable, disable, leadMaster.Server, "stepdown", "Step down %q as Kubernetes leader"))
	}

	node.AddSequential(r.commonNode(leadMaster.Server, leadMaster.runtime, leadMaster.Server, supportsTaints,
		waitsForEndpoints(len(otherMasters) == 0))...)
	root.AddSequential(node)

	if len(otherMasters) != 0 {
		// election - force election to first upgraded node
		enable := []storage.Server{leadMaster.Server}
		disable := otherMasters.asServers()
		root.AddSequential(setLeaderElection(enable, disable, leadMaster.Server, "elect", "Make node %q Kubernetes leader"))
	}

	for _, server := range otherMasters {
		node = r.node(server.Server, root, "Update system software on master node %q")
		node.AddSequential(r.commonNode(server.Server, server.runtime, leadMaster.Server, supportsTaints,
			waitsForEndpoints(true))...)
		// election - enable election on the upgraded node
		enable := []storage.Server{server.Server}
		disable := []storage.Server{}
		node.AddSequential(setLeaderElection(enable, disable, server.Server, "enable", "Enable leader election on node %q"))
		root.AddSequential(node)
	}
	return &root
}

func (r phaseBuilder) nodes(leadMaster storage.Server, nodes []runtimeServer, supportsTaints bool) *phase {
	root := root(phase{
		ID:          "nodes",
		Description: "Update regular nodes",
	})

	for _, server := range nodes {
		node := r.node(server.Server, root, "Update system software on node %q")
		node.AddSequential(r.commonNode(server.Server, server.runtime, leadMaster, supportsTaints,
			waitsForEndpoints(true))...)
		root.AddParallel(node)
	}
	return &root
}

func (r phaseBuilder) node(server storage.Server, parent phase, format string) phase {
	return phase{
		ID:          parent.ChildLiteral(server.Hostname),
		Description: fmt.Sprintf(format, server.Hostname),
	}
}

// commonNode returns a list of operations required for any node role to upgrade its system software
func (r phaseBuilder) commonNode(server storage.Server, runtimePackage loc.Locator, leadMaster storage.Server, supportsTaints bool,
	waitsForEndpoints waitsForEndpoints) []phase {
	phases := []phase{
		phase{
			ID:          "drain",
			Executor:    drainNode,
			Description: fmt.Sprintf("Drain node %q", server.Hostname),
			Data: &storage.OperationPhaseData{
				Server:     &server,
				ExecServer: &leadMaster,
			}},
		phase{
			ID:          "system-upgrade",
			Executor:    updateSystem,
			Description: fmt.Sprintf("Update system software on node %q", server.Hostname),
			Data: &storage.OperationPhaseData{
				Server:         &server,
				RuntimePackage: &runtimePackage,
			}},
	}
	if supportsTaints {
		phases = append(phases, phase{
			ID:          "taint",
			Executor:    taintNode,
			Description: fmt.Sprintf("Taint node %q", server.Hostname),
			Data: &storage.OperationPhaseData{
				Server:     &server,
				ExecServer: &leadMaster,
			}})
	}
	phases = append(phases, phase{
		ID:          "uncordon",
		Executor:    uncordonNode,
		Description: fmt.Sprintf("Uncordon node %q", server.Hostname),
		Data: &storage.OperationPhaseData{
			Server:     &server,
			ExecServer: &leadMaster,
		}})
	if waitsForEndpoints {
		phases = append(phases, phase{
			ID:          "endpoints",
			Executor:    endpoints,
			Description: fmt.Sprintf("Wait for DNS/cluster endpoints on %q", server.Hostname),
			Data: &storage.OperationPhaseData{
				Server:     &server,
				ExecServer: &leadMaster,
			}})
	}
	if supportsTaints {
		phases = append(phases, phase{
			ID:          "untaint",
			Executor:    untaintNode,
			Description: fmt.Sprintf("Remove taint from node %q", server.Hostname),
			Data: &storage.OperationPhaseData{
				Server:     &server,
				ExecServer: &leadMaster,
			}})
	}
	return phases
}

func (r phaseBuilder) cleanup(nodes []storage.Server) *phase {
	root := root(phase{
		ID:          "gc",
		Description: "Run cleanup tasks",
	})

	for _, server := range nodes {
		node := r.node(server, root, "Clean up node %q")
		node.Executor = cleanupNode
		node.Data = &storage.OperationPhaseData{
			Server: &server,
		}
		root.AddParallel(node)
	}
	return &root
}

type phaseBuilder struct{}

// AddSequential will append sub-phases which depend one upon another
func (p *phase) AddSequential(sub ...phase) {
	for i := range sub {
		if len(p.Phases) > 0 {
			sub[i].Require(phase(p.Phases[len(p.Phases)-1]))
		}
		p.Phases = append(p.Phases, storage.OperationPhase(sub[i]))
	}
}

// AddParallel will append sub-phases which depend on parent only
func (p *phase) AddParallel(sub ...phase) {
	p.Phases = append(p.Phases, phases(sub).asPhases()...)
}

// Child adds the specified sub phase as a child of this phase and
// returns the resulting path
func (p *phase) Child(sub phase) string {
	if p == nil {
		return path.Join("/", sub.ID)
	}
	return path.Join(p.ID, sub.ID)
}

// ChildLiteral adds the specified sub phase ID as a child of this phase
// and returns the resulting path
func (p *phase) ChildLiteral(sub string) string {
	if p == nil {
		return path.Join("/", sub)
	}
	return path.Join(p.ID, sub)
}

// Required adds the specified phases reqs as requirements for this phase
func (p *phase) Require(reqs ...phase) *phase {
	for _, req := range reqs {
		p.Requires = append(p.Requires, req.ID)
	}
	return p
}

// RequireLiteral adds the specified phase IDs as requirements for this phase
func (p *phase) RequireLiteral(ids ...string) *phase {
	p.Requires = append(p.Requires, ids...)
	return p
}

// Root makes the specified phase root
func root(sub phase) phase {
	sub.ID = path.Join("/", sub.ID)
	return sub
}

type phase storage.OperationPhase

func (r phases) asPhases() (result []storage.OperationPhase) {
	result = make([]storage.OperationPhase, 0, len(r))
	for _, phase := range r {
		result = append(result, storage.OperationPhase(phase))
	}
	return result
}

type phases []phase

type waitsForEndpoints bool

func (r runtimeServers) asServers() (result []storage.Server) {
	result = make([]storage.Server, 0, len(r))
	for _, server := range r {
		result = append(result, server.Server)
	}
	return result
}

type runtimeServers []runtimeServer

type runtimeServer struct {
	storage.Server
	runtime loc.Locator
}<|MERGE_RESOLUTION|>--- conflicted
+++ resolved
@@ -155,7 +155,6 @@
 	return &root
 }
 
-<<<<<<< HEAD
 // Only applicable for 5.3.0 -> 5.3.2
 // We need to update the CoreDNS app before doing rolling restarts, because the new planet will not have embedded
 // coredns, and will instead point to the kube-dns service on startup. Updating the app will deploy coredns as pods.
@@ -171,7 +170,8 @@
 		},
 	}
 	return &phase
-=======
+}
+
 // config returns phase that pulls system configuration on provided nodes
 func (r phaseBuilder) config(nodes []storage.Server) *phase {
 	root := root(phase{
@@ -216,7 +216,6 @@
 		}
 	}
 	return false
->>>>>>> f81b8251
 }
 
 func (r phaseBuilder) runtime(updates []loc.Locator, rbacUpdateAvailable bool) *phase {
