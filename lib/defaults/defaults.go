--- conflicted
+++ resolved
@@ -528,23 +528,6 @@
 	// GrafanaServicePort is the port Grafana service is listening on
 	GrafanaServicePort = 3000
 
-<<<<<<< HEAD
-	// InfluxDBServiceAddr is the address of InfluxDB service
-	InfluxDBServiceAddr = "influxdb.monitoring.svc.cluster.local"
-	// InfluxDBServicePort is the API port of InfluxDB service
-	InfluxDBServicePort = 8086
-	// InfluxDBAdminUser is the InfluxDB admin user name
-	InfluxDBAdminUser = "root"
-	// InfluxDBAdminPassword is the InfluxDB admin user password
-	InfluxDBAdminPassword = "root"
-
-	// PrometheusServiceAddr is the Prometheus HTTP API service address.
-	PrometheusServiceAddr = "prometheus-k8s.monitoring.svc.cluster.local"
-	// PrometheusServicePort is the Prometheus HTTP API service port.
-	PrometheusServicePort = 9090
-
-=======
->>>>>>> 141120a6
 	// WriteFactor is a default amount of acknowledged writes for object storage
 	// to be considered successfull
 	WriteFactor = 1
