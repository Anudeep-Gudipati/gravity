/*
Copyright 2018 Gravitational, Inc.

Licensed under the Apache License, Version 2.0 (the "License");
you may not use this file except in compliance with the License.
You may obtain a copy of the License at

    http://www.apache.org/licenses/LICENSE-2.0

Unless required by applicable law or agreed to in writing, software
distributed under the License is distributed on an "AS IS" BASIS,
WITHOUT WARRANTIES OR CONDITIONS OF ANY KIND, either express or implied.
See the License for the specific language governing permissions and
limitations under the License.
*/

package process

import (
	"context"
	"crypto/tls"
	"fmt"
	"io"
	"io/ioutil"
	"net"
	"net/http"
	"net/url"
	"os"
	"os/user"
	"path/filepath"
	"strings"
	"sync"
	"time"

	"github.com/gravitational/gravity/lib/app"
	apphandler "github.com/gravitational/gravity/lib/app/handler"
	appservice "github.com/gravitational/gravity/lib/app/service"
	"github.com/gravitational/gravity/lib/autoscale/aws"
	"github.com/gravitational/gravity/lib/blob"
	blobclient "github.com/gravitational/gravity/lib/blob/client"
	blobcluster "github.com/gravitational/gravity/lib/blob/cluster"
	blobfs "github.com/gravitational/gravity/lib/blob/fs"
	blobhandler "github.com/gravitational/gravity/lib/blob/handler"
	"github.com/gravitational/gravity/lib/clients"
	cloudaws "github.com/gravitational/gravity/lib/cloudprovider/aws"
	"github.com/gravitational/gravity/lib/constants"
	"github.com/gravitational/gravity/lib/defaults"
	"github.com/gravitational/gravity/lib/docker"
	"github.com/gravitational/gravity/lib/helm"
	"github.com/gravitational/gravity/lib/httplib"
	"github.com/gravitational/gravity/lib/loc"
	"github.com/gravitational/gravity/lib/modules"
	"github.com/gravitational/gravity/lib/ops"
	"github.com/gravitational/gravity/lib/ops/opshandler"
	"github.com/gravitational/gravity/lib/ops/opsroute"
	"github.com/gravitational/gravity/lib/ops/opsservice"
	"github.com/gravitational/gravity/lib/pack"
	"github.com/gravitational/gravity/lib/pack/layerpack"
	"github.com/gravitational/gravity/lib/pack/localpack"
	"github.com/gravitational/gravity/lib/pack/webpack"
	"github.com/gravitational/gravity/lib/processconfig"
	"github.com/gravitational/gravity/lib/rpc"
	pb "github.com/gravitational/gravity/lib/rpc/proto"
	rpcserver "github.com/gravitational/gravity/lib/rpc/server"
	"github.com/gravitational/gravity/lib/schema"
	"github.com/gravitational/gravity/lib/storage"
	"github.com/gravitational/gravity/lib/storage/keyval"
	"github.com/gravitational/gravity/lib/users"
	"github.com/gravitational/gravity/lib/users/usersservice"
	"github.com/gravitational/gravity/lib/utils"
	web "github.com/gravitational/gravity/lib/webapi"
	"github.com/gravitational/gravity/lib/webapi/ui"

	telelib "github.com/gravitational/teleport/lib"
	teleauth "github.com/gravitational/teleport/lib/auth"
	telecfg "github.com/gravitational/teleport/lib/config"
	teledefaults "github.com/gravitational/teleport/lib/defaults"
	telemodules "github.com/gravitational/teleport/lib/modules"
	"github.com/gravitational/teleport/lib/reversetunnel"
	"github.com/gravitational/teleport/lib/service"
	teleservice "github.com/gravitational/teleport/lib/service"
	teleservices "github.com/gravitational/teleport/lib/services"
	teleutils "github.com/gravitational/teleport/lib/utils"
	teleweb "github.com/gravitational/teleport/lib/web"

	"github.com/cloudflare/cfssl/csr"
	"github.com/gravitational/license/authority"
	"github.com/gravitational/roundtrip"
	"github.com/gravitational/teleport"
	"github.com/gravitational/trace"
	"github.com/julienschmidt/httprouter"
	"github.com/sirupsen/logrus"
	"k8s.io/apimachinery/pkg/version"
	"k8s.io/client-go/kubernetes"
)

type Process struct {
	sync.Once
	sync.Mutex
	service.Supervisor
	logrus.FieldLogger
	context        context.Context
	backend        storage.Backend
	leader         storage.Leader
	packages       pack.PackageService
	cfg            processconfig.Config
	tcfg           telecfg.FileConfig
	identity       users.Identity
	mode           string
	teleportConfig *service.Config
	clusterObjects blob.Objects
	localObjects   blob.Objects
	id             string
	leaderID       string
	applications   app.Applications
	operator       ops.Operator
	reverseTunnel  reversetunnel.Server
	proxy          *teleportProxyService
	client         *kubernetes.Clientset
	// resumeOperationCh relays requests to resume last active cluster operation
	resumeOperationCh chan struct{}
	// clusterServices contains registered cluster services that start when
	// process becomes a leader and stop when leadership is lost
	clusterServices []clusterService
	// cancelServices is the cancel function that stops local cluster services
	cancelServices context.CancelFunc
	agentServer    rpcserver.Server
	agentService   ops.AgentService
	// handlers contains all initialized web handlers
	handlers Handlers
	// rpcCreds holds generated RPC agents credentials
	rpcCreds rpcCredentials
	// authGatewayConfig is the current auth gateway configuration (basically,
	// a config that gets applied on top of teleport's config the process
	// was started with)
	authGatewayConfig storage.AuthGateway
}

// Handlers combines all the process' web and API Handlers
type Handlers struct {
	// Packages is package service web handler
	Packages *webpack.Server
	// Apps is app service web handler
	Apps *apphandler.WebHandler
	// Operator is ops service web handler
	Operator *opshandler.WebHandler
	// Web is web UI handler
	Web *web.WebHandler
	// WebProxy is Teleport web API handler
	WebProxy *teleweb.RewritingHandler
	// WebAPI is web API handler
	WebAPI *web.Handler
	// Proxy is cluster proxy handler
	Proxy *proxyHandler
	// BLOB is object storage service web handler
	BLOB *blobhandler.Server
	// Registry is the Docker registry handler.
	Registry http.Handler
}

// rpcCredentials holds generated RPC agents credentials
type rpcCredentials struct {
	ca     *authority.TLSKeyPair
	client *authority.TLSKeyPair
	server *authority.TLSKeyPair
}

// ServiceStartedEvent defines the payload of the gravity service start event.
// It is used to relay success or failure of service initialization to event listeners
type ServiceStartedEvent struct {
	// Error is set if the service has failed to initialize
	Error error
}

// New returns and starts a new instance of gravity, either Site or OpsCenter,
// including services like teleport proxy and teleport auth
func New(ctx context.Context, cfg processconfig.Config, tcfg telecfg.FileConfig) (*Process, error) {
	// enable Enterprise version modules
	telemodules.SetModules(&enterpriseModules{})

	err := cfg.CheckAndSetDefaults()
	if err != nil {
		return nil, trace.Wrap(err)
	}

	hook, err := trace.NewUDPHook()
	if err != nil {
		return nil, trace.Wrap(err)
	}
	logrus.AddHook(hook)

	if cfg.Profile.HTTPEndpoint != "" {
		err = StartProfiling(ctx, cfg.Profile.HTTPEndpoint, cfg.Profile.OutputDir)
		if err != nil {
			logrus.Warningf("Failed to setup profiling: %v.", trace.DebugReport(err))
		}
	}

	backend, err := cfg.CreateBackend()
	if err != nil {
		return nil, trace.Wrap(err)
	}

	identity, err := usersservice.New(usersservice.Config{
		Backend: backend,
	})
	if err != nil {
		return nil, trace.Wrap(err)
	}

	objects, err := blobfs.New(filepath.Join(cfg.DataDir, defaults.PackagesDir))
	if err != nil {
		return nil, trace.Wrap(err)
	}

	processID := cfg.ProcessID()

	blobUser := fmt.Sprintf("%v@%v", processID, constants.BlobUserSuffix)
	blobKey, err := blob.UpsertUser(identity, blobUser)
	if err != nil {
		return nil, trace.Wrap(err)
	}

	peerPool, err := blobclient.NewPool(blobUser, blobKey.Token)
	if err != nil {
		return nil, trace.Wrap(err)
	}

	peerAddr, err := cfg.Pack.PeerAddr()
	if err != nil {
		return nil, trace.Wrap(err)
	}

	clusterObjects, err := blobcluster.New(blobcluster.Config{
		Local:         objects,
		Backend:       backend,
		GetPeer:       peerPool.GetPeer,
		ID:            processID,
		AdvertiseAddr: fmt.Sprintf("https://%v", peerAddr.Addr),
		// TODO: set WriteFactor to the number of controller instances
	})
	if err != nil {
		return nil, trace.Wrap(err)
	}

	packages, err := localpack.New(localpack.Config{
		Backend:     backend,
		DownloadURL: fmt.Sprintf("https://%v", cfg.Pack.GetAddr().Addr),
		UnpackedDir: filepath.Join(cfg.DataDir, defaults.PackagesDir, defaults.UnpackedDir),
		Objects:     clusterObjects,
	})
	if err != nil {
		return nil, trace.Wrap(err)
	}

	process := &Process{
		context:        ctx,
		packages:       packages,
		backend:        backend,
		cfg:            cfg,
		tcfg:           tcfg,
		mode:           cfg.Mode,
		identity:       identity,
		clusterObjects: clusterObjects,
		localObjects:   objects,
		id:             processID,
	}
	if leader, ok := backend.(storage.Leader); ok {
		process.leader = leader
	}

	process.FieldLogger = logrus.WithFields(logrus.Fields{
		trace.Component:     "process",
		constants.FieldMode: cfg.Mode,
	})

	process.Infof("Process ID: %v.", processID)

	process.authGatewayConfig, err = process.getOrInitAuthGatewayConfig()
	if err != nil {
		return nil, trace.Wrap(err)
	}

	process.teleportConfig, err = process.buildTeleportConfig(process.authGatewayConfig)
	if err != nil {
		return nil, trace.Wrap(err)
	}

	if cfg.Devmode {
		process.Warn("Enabling Teleport insecure dev mode!")
		telelib.SetInsecureDevMode(true)
	}

	process.Infof("Teleport config: %#v.", process.teleportConfig)
	process.Infof("Gravity config: %#v.", cfg)

	process.removeLegacyIdentities()
	return process, nil
}

// Init initializes the process internal services but does not start them
func (p *Process) Init(ctx context.Context) error {
	if err := p.initAccount(); err != nil {
		return trace.Wrap(err)
	}
	if err := p.initService(ctx); err != nil {
		return trace.Wrap(err)
	}
	return nil
}

// Start initializes the process and starts all services
func (p *Process) Start() (err error) {
	p.Supervisor, err = service.NewTeleport(p.teleportConfig)
	if err != nil {
		return trace.Wrap(err)
	}
	p.Supervisor.RegisterFunc("gravity.service", func() (err error) {
		defer p.Supervisor.BroadcastEvent(service.Event{
			Name:    constants.ServiceStartedEvent,
			Payload: &ServiceStartedEvent{Error: err},
		})
		if err = p.Init(p.context); err != nil {
			return trace.Wrap(err)
		}
		if err = p.Serve(); err != nil {
			return trace.Wrap(err)
		}
		return nil
	})
	return p.Supervisor.Start()
}

// TeleportConfig returns the process teleport config
func (p *Process) TeleportConfig() *service.Config {
	return p.teleportConfig
}

// AgentService returns the process agent service
func (p *Process) AgentService() ops.AgentService {
	return p.agentService
}

// AgentServer returns the process RPC server
func (p *Process) AgentServer() rpcserver.Server {
	return p.agentServer
}

// UsersService returns the process identity service
func (p *Process) UsersService() users.Identity {
	return p.identity
}

// Backend returns the process backend
func (p *Process) Backend() storage.Backend {
	return p.backend
}

// Packages returns the process package service
func (p *Process) Packages() pack.PackageService {
	return p.packages
}

// Operator returns the process ops service
func (p *Process) Operator() ops.Operator {
	return p.operator
}

// Handlers returns all process web handlers
func (p *Process) Handlers() *Handlers {
	return &p.handlers
}

// ReverseTunnel returns the process reverse tunnel service
func (p *Process) ReverseTunnel() reversetunnel.Server {
	return p.reverseTunnel
}

// KubeClient returns the process Kubernetes client
func (p *Process) KubeClient() *kubernetes.Clientset {
	return p.client
}

// Context returns the process context
func (p *Process) Context() context.Context {
	return p.context
}

// Config returns the process config
func (p *Process) Config() *processconfig.Config {
	return &p.cfg
}

// StartResumeOperationLoop starts a loop that handles requests to resume
// pending cluster operations
func (p *Process) StartResumeOperationLoop() {
	p.resumeOperationCh = make(chan struct{})
	go p.resumeLastOperationLoop()
}

func (p *Process) getTeleportConfigFromImportState() (*telecfg.FileConfig, error) {
	if p.cfg.ImportDir == "" {
		return nil, nil
	}

	importer, err := newImporter(p.cfg.ImportDir)
	if err != nil {
		return nil, trace.Wrap(err)
	}
	defer importer.Close()

	telecfg, err := importer.getMasterTeleportConfig()
	if err != nil {
		return nil, trace.Wrap(err)
	}

	return telecfg, nil
}

// ImportState imports site state from the specified import directory into the
// configured backend
func (p *Process) ImportState(importDir string) (err error) {
	done, err := p.backend.GetClusterImportStatus()
	if err != nil && !trace.IsNotFound(err) {
		return trace.Wrap(err, "failed to query import state flag")
	}
	if done {
		p.Debug("Cluster state is already imported.")
		return nil
	}

	p.Debugf("Init from %q.", importDir)
	importer, err := newImporter(importDir)
	if err != nil {
		return trace.Wrap(err)
	}
	defer importer.Close()

	err = importer.importState(p.backend, p.packages)
	if err == nil {
		err = utils.Retry(defaults.RetryInterval, defaults.RetryLessAttempts,
			p.backend.SetClusterImported)
	}
	return trace.Wrap(err)
}

// InitRPCCredentials initializes the package with RPC secrets
func (p *Process) InitRPCCredentials() error {
	pkg, err := rpc.InitRPCCredentials(p.packages)
	if err != nil && !trace.IsAlreadyExists(err) {
		return trace.Wrap(err, "failed to init RPC credentials")
	}

	if trace.IsAlreadyExists(err) {
		p.Info("RPC credentials already initialized.")
	} else {
		p.Infof("Initialized RPC credentials: %v.", pkg)
	}
	return nil
}

func (p *Process) setLeader(id string) (oldID string) {
	p.Lock()
	defer p.Unlock()
	oldID = p.leaderID
	p.Infof("setLeader(%v)", id)
	p.leaderID = id
	return oldID
}

func (p *Process) leaderStatus() (string, bool) {
	p.Lock()
	defer p.Unlock()
	return p.leaderID, p.leaderID == p.id
}

func (p *Process) startAutoscale(ctx context.Context) error {
	_, err := cloudaws.NewLocalInstance()
	if err != nil {
		p.Info("Not on AWS, skip autoscaler start.")
		return nil
	}
	p.Info("Starting AWS autoscaler.")
	site, err := p.operator.GetLocalSite()
	if err != nil {
		return trace.Wrap(err)
	}
	client, err := tryGetPrivilegedKubeClient()
	if err != nil {
		return trace.Wrap(err)
	}
	autoscaler, err := aws.New(aws.Config{
		ClusterName: site.Domain,
		Client:      client,
	})
	if err != nil {
		return trace.Wrap(err)
	}
	queueURL, err := autoscaler.GetQueueURL(ctx)
	if err != nil {
		p.Warningf("Failed to get Autoscale Queue URL: %v. Cluster will continue without autoscaling support. Fix the problem and restart the process.", trace.DebugReport(err))
		return nil
	}

	// receive and process events from SQS notification service
	p.RegisterClusterService(func(ctx context.Context) error {
		localCtx := context.WithValue(ctx, constants.UserContext,
			constants.ServiceAutoscaler)
		autoscaler.ProcessEvents(localCtx, queueURL, p.operator)
		return nil
	})
	// publish discovery information about this cluster
	p.RegisterClusterService(func(ctx context.Context) error {
		localCtx := context.WithValue(ctx, constants.UserContext,
			constants.ServiceAutoscaler)
		autoscaler.PublishDiscovery(localCtx, p.operator)
		return nil
	})
	return nil
}

// startApplicationsSynchronizer starts a service that periodically exports
// Docker images of the cluster's application images to the local Docker
// registry.
//
// TODO There may be a lot of apps, may be worth parallelizing this.
func (p *Process) startApplicationsSynchronizer(ctx context.Context) error {
	p.Info("Starting app images synchronizer.")
	go func() {
		ticker := time.NewTicker(defaults.AppSyncInterval)
		defer ticker.Stop()
		for {
			select {
			case <-ticker.C:
				apps, err := p.applications.ListApps(app.ListAppsRequest{
					Repository: defaults.SystemAccountOrg,
				})
				if err != nil {
					p.Errorf("Failed to query applications: %v.",
						trace.DebugReport(err))
					continue
				}
				for _, a := range apps {
					if a.Manifest.Kind == schema.KindApplication {
						p.Infof("Exporting app image %v to registry.", a.Package)
						err = p.applications.ExportApp(app.ExportAppRequest{
							Package:         a.Package,
							RegistryAddress: constants.LocalRegistryAddr,
							CertName:        constants.DockerRegistry,
						})
						if err != nil {
							p.Errorf("Failed to synchronize registry: %v.",
								trace.DebugReport(err))
						}
					}
				}
			case <-ctx.Done():
				p.Info("Stopping app images synchronizer.")
				return
			}
		}
	}()
	return nil
}

// startRegistrySynchronizer starts a goroutine that synchronizes the cluster app
// with the local registry periodically
func (p *Process) startRegistrySynchronizer(ctx context.Context) error {
	p.Info("Starting registry synchronizer.")
	go func() {
		ticker := time.NewTicker(defaults.RegistrySyncInterval)
		defer ticker.Stop()
		for {
			select {
			case <-ticker.C:
				cluster, err := p.operator.GetLocalSite()
				if err != nil {
					p.Errorf("Failed to query local cluster: %v.",
						trace.DebugReport(err))
					continue
				}
				err = p.applications.ExportApp(app.ExportAppRequest{
					Package:         cluster.App.Package,
					RegistryAddress: constants.LocalRegistryAddr,
					CertName:        constants.DockerRegistry,
				})
				if err != nil {
					p.Errorf("Failed to synchronize registry: %v.",
						trace.DebugReport(err))
				}
			case <-ctx.Done():
				p.Info("Stopping registry synchronizer.")
				return
			}
		}
	}()
	return nil
}

// startSiteStatusChecker periodically invokes app status hook; should be run in a goroutine
func (p *Process) startSiteStatusChecker(ctx context.Context) error {
	site, err := p.operator.GetLocalSite()
	if err != nil {
		return trace.Wrap(err)
	}
	p.Info("Starting cluster status checker.")
	ticker := time.NewTicker(defaults.SiteStatusCheckInterval)
	localCtx := context.WithValue(ctx, constants.UserContext,
		constants.ServiceStatusChecker)
	for {
		select {
		case <-ticker.C:
			key := ops.SiteKey{
				AccountID:  site.AccountID,
				SiteDomain: site.Domain,
			}
			if err := p.operator.CheckSiteStatus(localCtx, key); err != nil {
				p.Errorf("Cluster status check failed: %v.",
					trace.DebugReport(err))
			}
		case <-ctx.Done():
			p.Info("Stopping cluster status checker.")
			ticker.Stop()
			return nil
		}
	}
}

// startElection starts leader election process and watches the changes
func (p *Process) startElection() error {
	// elect gravity site leader - all other sites will remain
	// functional, but will not report OK to readiness probes,
	// making sure that k8s will direct traffic to current leader
	gravityLeaderKey := p.cfg.ETCD.Key + "/leader"
	err := p.leader.AddVoter(p.context, gravityLeaderKey, p.id, defaults.ElectionTerm)
	if err != nil {
		return trace.Wrap(err)
	}

	gravityLeadersC := make(chan string)
	p.leader.AddWatch(gravityLeaderKey, defaults.ElectionTerm/3, gravityLeadersC)
	p.RegisterFunc("gravity.election", func() error {
		p.Infof("Start watching gravity leaders.")
		for leaderID := range gravityLeadersC {
			oldLeaderID := p.setLeader(leaderID)
			p.onSiteLeader(oldLeaderID)
		}
		return nil
	})

	return nil
}

// onSiteLeader executes leader actions when active gravity master is re-elected
func (p *Process) onSiteLeader(oldLeaderID string) {
	var leaderID string
	var isLeader bool
	if leaderID, isLeader = p.leaderStatus(); !isLeader {
		p.Debugf("We are not a leader, the leader is %v.", leaderID)
		p.stopClusterServices()
		return
	}

	if oldLeaderID == leaderID {
		p.Debug("We are still the leader.")
		return
	}

	// Notify that the service became the leader
	p.Supervisor.BroadcastEvent(service.Event{Name: constants.ServiceSelfLeaderEvent})

	// attempt to resume last operation
	select {
	case p.resumeOperationCh <- struct{}{}:
	default:
		p.Warning("Cluster operation already active.")
	}

	// active master runs various services that periodically check
	// the cluster and application status, etc.
	p.startClusterServices(p.clusterServices)
}

// clusterService represents a blocking function that performs some cluster-specific
// periodic action (e.g. runs status hook) and can be stopped by canceling the
// provided context
type clusterService func(context.Context) error

// RegisterClusterService adds the service to the list of registered cluster
// services. Cluster services only run on the leader
func (p *Process) RegisterClusterService(service clusterService) {
	p.clusterServices = append(p.clusterServices, service)
}

// startClusterServices launches services that should be running only on
// active gravity master, like status checker
//
// No-op if the services are already running
func (p *Process) startClusterServices(services []clusterService) error {
	p.Lock()
	defer p.Unlock()

	if p.clusterServicesRunning() {
		return trace.AlreadyExists("cluster services are already running")
	}

	ctx, cancel := context.WithCancel(p.context)
	p.cancelServices = cancel

	for _, service := range services {
		go service(ctx)
	}

	return nil
}

// stopClusterServices stops active master services like cluster status checker
//
// No-op if the services are not running
func (p *Process) stopClusterServices() error {
	p.Lock()
	defer p.Unlock()

	if !p.clusterServicesRunning() {
		return trace.NotFound("cluster services are not running")
	}

	p.cancelServices()
	p.cancelServices = nil
	return nil
}

// clusterServicesRunning returns true if active master services like cluster status
// checks are running within this process
func (p *Process) clusterServicesRunning() bool {
	return p.cancelServices != nil
}

// resumeLastOperationLoop is a long running process that handles requests to resume
// last active cluster operations.
func (p *Process) resumeLastOperationLoop() {
	for {
		select {
		case <-p.resumeOperationCh:
			site, err := p.operator.GetLocalSite()
			if err != nil {
				p.Errorf("Failed to query installed site: %v.", trace.DebugReport(err))
				return
			}
			siteKey := ops.SiteKey{SiteDomain: site.Domain, AccountID: site.AccountID}
			err = p.resumeLastOperation(siteKey)
			if err == nil {
				continue
			}
			if trace.IsNotFound(err) {
				p.Info("No operation to resume found.")
			} else {
				p.Errorf("Failed to resume last operation: %v.", trace.DebugReport(err))
			}
		}
	}
}

// resumeLastOperation attempts to resume last operation in a retry loop.
// Attempts to resume last operation are only made when another operation is active or
// if attempt to resume the operation has failed due to a transient error
func (p *Process) resumeLastOperation(siteKey ops.SiteKey) error {
	// wrap is a circuit-breaker that retries only known transient errors
	wrap := func(err error) error {
		switch {
		case utils.IsClusterUnavailableError(err):
			p.Infof("Etcd cluster unavailable: %v.", err)
			return trace.Wrap(err)
		default:
			return &utils.AbortRetry{err}
		}
	}

	// retry in a loop to account for possible transient failures
	err := utils.Retry(defaults.ResumeRetryInterval, defaults.ResumeRetryAttempts, func() error {
		lastOperation, _, err := ops.GetLastOperation(siteKey, p.operator)
		if err != nil {
			if trace.IsNotFound(err) {
				p.Debugf("No last operation to resume found for %v.", siteKey)
				return nil
			}
			return wrap(err)
		}

		switch lastOperation.Type {
		case ops.OperationShrink:
			_, err = p.operator.ResumeShrink(siteKey)
		default:
			return wrap(trace.NotFound("no resumable operation found: %q", lastOperation.Type))
		}
		if err == nil {
			p.Debugf("Resumed operation on %v.", p.id)
			return nil
		}
		return wrap(err)
	})
	return trace.Wrap(err)
}

func (p *Process) syncRegistry(site *ops.Site, leaderIP string) error {
	p.Infof("Syncing registry.")
	targetRegistry := constants.DockerRegistry
	if leaderIP != "" {
		targetRegistry = fmt.Sprintf("%s:%s", leaderIP, constants.DockerRegistryPort)
	}
	start := time.Now()
	// use the cert name of default registry, but connect via IP without relying on DNS
	err := p.applications.ExportApp(app.ExportAppRequest{
		Package:         site.App.Package,
		RegistryAddress: targetRegistry,
		CertName:        constants.DockerRegistry,
	})
	if err != nil {
		return trace.Wrap(err, "failed syncing registry to %v", targetRegistry)
	}
	p.Infof("Synced registry %v in %v.", targetRegistry, time.Now().Sub(start))
	return nil
}

// ReportReadiness is an HTTP check that reports whether the system is ready.
// This system is ready if it is the active gravity site leader
func (p *Process) ReportReadiness(w http.ResponseWriter, r *http.Request) {
	currentLeaderID, isLeader := p.leaderStatus()
	var statusCode int
	if isLeader {
		statusCode = http.StatusOK
	} else {
		statusCode = http.StatusServiceUnavailable
	}
	roundtrip.ReplyJSON(w, statusCode,
		map[string]string{
			"status":    http.StatusText(statusCode),
			"leader_id": currentLeaderID})
}

// ReportHealth is HTTP check that reports that the system is healthy
// if it can successfully connect to the storage backend
func (p *Process) ReportHealth(w http.ResponseWriter, r *http.Request) {
	log := p.WithField(trace.Component, "healthz")
	ctx, cancel := context.WithTimeout(context.Background(), time.Second)
	defer cancel()

	healthCh := make(chan error, 1)
	go func() {
		started := time.Now()
		_, err := p.backend.GetAccounts()

		// TODO(knisbet) This should really be reported through proper metrics collection
		// for now we just log it. On a good system, worse case scenario is about 15ms
		// so give some margin, but log if etcd is slightly on the slow side above 25ms.
		elapsed := time.Now().Sub(started)
		if elapsed > 25*time.Millisecond {
			log.WithField("elapsed", elapsed).Error("Backend is slow.")
		}
		healthCh <- err
	}()

	select {
	case err := <-healthCh:
		if err != nil {
			log.Error(trace.DebugReport(err))
			roundtrip.ReplyJSON(w, http.StatusServiceUnavailable,
				map[string]string{
					"status": "degraded",
					"info":   "backend is in error state",
				})
			return
		}
		roundtrip.ReplyJSON(w, http.StatusOK,
			map[string]string{
				"status": "ok",
				"info":   "service is up and running",
			})

	case <-ctx.Done():
		roundtrip.ReplyJSON(w, http.StatusServiceUnavailable,
			map[string]string{
				"status": "degraded",
				"info":   "backend timed out",
			})
	}
}

// initCertificateAuthority makes sure this OpsCenter has certficate authority and generates
// one if it does not exist yet
func (p *Process) initCertificateAuthority() error {
	exists, err := pack.HasCertificateAuthority(p.packages)
	if err != nil {
		return trace.Wrap(err)
	}

	// the OpsCenter already has a certificate authority
	if exists {
		p.Infof("Certificate authority is already initialized.")
		return nil
	}

	// if not, create it
	certAuthority, err := authority.GenerateSelfSignedCA(csr.CertificateRequest{
		CN: defaults.SystemAccountOrg,
		CA: &csr.CAConfig{
			Expiry: defaults.CACertificateExpiry.String(),
		},
	})
	if err != nil {
		return trace.Wrap(err)
	}

	err = pack.CreateCertificateAuthority(pack.CreateCAParams{
		Packages: p.packages,
		KeyPair:  *certAuthority,
	})
	if err != nil {
		return trace.Wrap(err)
	}

	p.Infof("Initialized certificate authority.")
	return nil
}

func (p *Process) inKubernetes() bool {
	return os.Getenv(constants.EnvPodIP) != ""
}

// WebAdvertiseHost returns the name of the host where public web UI and APIs
// are served.
//
// In the general case it is the same as the API advertise host.
func (p *Process) WebAdvertiseHost() string {
	// we don't need port
	host, _ := utils.SplitHostPort(p.cfg.Pack.GetPublicAddr().Addr, "")
	return host
}

// APIAdvertiseHost returns the hostname advertised to clusters where this
// process serves its API.
func (p *Process) APIAdvertiseHost() string {
	// we don't need port
	host, _ := utils.SplitHostPort(p.cfg.Pack.GetAddr().Addr, "")
	return host
}

func (p *Process) teleportProcess() *teleservice.TeleportProcess {
	return p.Supervisor.(*teleservice.TeleportProcess)
}

func (p *Process) newAuthClient(authServers []teleutils.NetAddr, identity *teleauth.Identity) (*teleauth.Client, error) {
	tlsConfig, err := identity.TLSConfig(p.teleportProcess().Config.CipherSuites)
	if err != nil {
		return nil, trace.Wrap(err)
	}
	if p.teleportProcess().Config.ClientTimeout != 0 {
		return teleauth.NewTLSClient(authServers, tlsConfig,
			teleauth.ClientTimeout(p.teleportProcess().Config.ClientTimeout))
	}
	return teleauth.NewTLSClient(authServers, tlsConfig)
}

func (p *Process) initService(ctx context.Context) (err error) {
	eventC := make(chan service.Event)
	p.WaitForEvent(ctx, service.AuthIdentityEvent, eventC)
	event := <-eventC
	p.Infof("Received %v event.", &event)
	conn, ok := (event.Payload).(*service.Connector)
	if !ok {
		return trace.BadParameter("unsupported Connector type: %T", event.Payload)
	}
	p.WaitForEvent(ctx, service.ProxyReverseTunnelReady, eventC)
	event = <-eventC
	p.Infof("Received %v event.", &event)
	reverseTunnel, ok := (event.Payload).(reversetunnel.Server)
	if !ok {
		return trace.BadParameter("ReverseTunnel: unsupported type: %T", event.Payload)
	}
	p.reverseTunnel = reverseTunnel

	p.WaitForEvent(ctx, service.ProxyIdentityEvent, eventC)
	event = <-eventC
	p.Infof("Received %v event.", &event)

	proxyConn, ok := (event.Payload).(*service.Connector)
	if !ok {
		return trace.BadParameter("unsupported Connector type: %T", event.Payload)
	}

	if p.teleportConfig.Proxy.TLSKey == "" {
		if err := initSelfSignedHTTPSCert(p.teleportConfig, p.cfg.Hostname); err != nil {
			return trace.Wrap(err)
		}
	}

	p.handlers.WebProxy, err = teleweb.NewHandler(teleweb.Config{
		Proxy:        reverseTunnel,
		AuthServers:  p.teleportConfig.AuthServers[0],
		DomainName:   p.teleportConfig.Hostname,
		ProxyClient:  proxyConn.Client,
		DisableUI:    true,
		ProxySSHAddr: p.teleportConfig.Proxy.SSHAddr,
		ProxyWebAddr: p.teleportConfig.Proxy.WebAddr,
	})
	if err != nil {
		return trace.Wrap(err)
	}

	authClient, err := p.newAuthClient(p.teleportConfig.AuthServers, conn.ClientIdentity)
	if err != nil {
		return trace.Wrap(err)
	}

	p.identity.SetAuth(authClient)

	proxyConfig, err := p.proxyConfig()
	if err != nil {
		return trace.Wrap(err)
	}

	sshProxyHost := fmt.Sprintf("%v:%v", proxyConfig.host, proxyConfig.sshPort)
	webProxyHost := fmt.Sprintf("%v:%v", proxyConfig.host, proxyConfig.webPort)
	teleportProxy, err := newTeleportProxyService(teleportProxyConfig{
		AuthClient:        authClient,
		ReverseTunnelAddr: proxyConfig.reverseTunnelAddr,
		WebProxyAddr:      webProxyHost,
		SSHProxyAddr:      sshProxyHost,
		// TODO(klizhentas) this means that it will only work if auth server
		// and portal are on the same node, this is a bug
		// to fix that we need to make sure that Auth server provides it's authority
		// hostname via API
		AuthorityDomain: p.teleportConfig.Auth.ClusterName.GetClusterName(),
	})
	if err != nil {
		return trace.Wrap(err)
	}
	p.proxy = teleportProxy

	creds, tlsArchive, err := p.loadRPCCredentials()
	if err != nil {
		return trace.Wrap(err, "failed to load RPC credentials")
	}
	p.rpcCreds = rpcCredentials{
		ca:     tlsArchive[pb.CA],
		client: tlsArchive[pb.Client],
		server: tlsArchive[pb.Server],
	}

	peerStore := opsservice.NewAgentPeerStore(p.backend, p.identity, p.proxy, p.WithField("process", p.id))
	p.agentServer, err = rpcserver.New(rpcserver.Config{
		Credentials: *creds,
		PeerStore:   peerStore,
	}, logrus.StandardLogger())
	if err != nil {
		return trace.Wrap(err)
	}

	// optional mirror with read only packages, used in wizard mode,
	// in this case we create a layered package service, so that writes
	// go to one directory and reads are from the other
	if p.cfg.Pack.ReadDir != "" {
		p.Debugf("Activating read layer: %v.", p.cfg.Pack.ReadDir)
		readBackend, err := keyval.NewBolt(keyval.BoltConfig{
			Path: filepath.Join(p.cfg.Pack.ReadDir, defaults.GravityDBFile),
		})
		if err != nil {
			return trace.Wrap(err)
		}
		objects, err := blobfs.New(filepath.Join(p.cfg.Pack.ReadDir, defaults.PackagesDir))
		if err != nil {
			return trace.Wrap(err)
		}
		readPackages, err := localpack.New(localpack.Config{
			Backend:     readBackend,
			UnpackedDir: filepath.Join(p.cfg.Pack.ReadDir, defaults.PackagesDir, defaults.UnpackedDir),
			Objects:     objects,
		})
		if err != nil {
			return trace.Wrap(err)
		}

		// use the packages supplied by read only mirror
		p.packages = layerpack.New(readPackages, p.packages)
	}

	seedConfig, err := p.initOpsCenterSeedConfig()
	if err != nil {
		return trace.Wrap(err)
	}
	p.Debugf("%s.", seedConfig)

	p.handlers.Packages, err = webpack.NewHandler(webpack.Config{
		Packages:      p.packages,
		Users:         p.identity,
		Authenticator: p.handlers.WebProxy.GetHandler().AuthenticateRequest,
	})
	if err != nil {
		return trace.Wrap(err)
	}

	var client *kubernetes.Clientset
	if p.inKubernetes() {
		client, err = tryGetPrivilegedKubeClient()
		if err != nil {
			return trace.Wrap(err)
		}
		p.client = client
	} else {
		p.Debug("Not running inside Kubernetes.")
	}

	var charts helm.Repository
	switch p.cfg.Charts.Backend {
	case helm.BackendLocal:
		charts, err = helm.NewRepository(helm.Config{
			Packages: p.packages,
			Backend:  p.backend,
		})
		if err != nil {
			return trace.Wrap(err)
		}
	default:
		return trace.BadParameter("unsupported chart repository backend %q, only %q is currently supported",
			p.cfg.Charts.Backend, helm.BackendLocal)
	}

	applications, err := appservice.New(appservice.Config{
		StateDir:       filepath.Join(p.cfg.DataDir, defaults.ImportDir),
		Backend:        p.backend,
		Packages:       p.packages,
		Devmode:        p.cfg.Devmode,
		Users:          p.identity,
		Charts:         charts,
		CacheResources: true,
		UnpackedDir:    filepath.Join(p.cfg.DataDir, defaults.PackagesDir, defaults.UnpackedDir),
		GetClient:      tryGetPrivilegedKubeClient,
	})
	if err != nil {
		return trace.Wrap(err)
	}
	p.applications = applications

	if p.inKubernetes() {
		p.handlers.Registry, err = docker.NewRegistry(docker.Config{
			Context: ctx,
			Users:   p.identity,
		})
		if err != nil {
			return trace.Wrap(err)
		}
	}

	p.handlers.Apps, err = apphandler.NewWebHandler(apphandler.WebHandlerConfig{
		Users:         p.identity,
		Applications:  applications,
		Packages:      p.packages,
		Charts:        charts,
		Authenticator: p.handlers.WebProxy.GetHandler().AuthenticateRequest,
		Devmode:       p.cfg.Devmode,
	})

	proxy := opsroute.NewClientPool(opsroute.ClientPoolConfig{
		Devmode: p.cfg.Devmode,
		Backend: p.backend,
	})

<<<<<<< HEAD
	mon, err := monitoring.NewInfluxDB()
	if err != nil {
		return trace.Wrap(err)
	}

	metrics, err := monitoring.NewInClusterPrometheus()
	if err != nil {
		return trace.Wrap(err)
	}

=======
>>>>>>> 141120a6
	var logs opsservice.LogForwardersControl
	if p.inKubernetes() {
		logs = opsservice.NewLogForwardersControl(client)
	}

	agentService := opsservice.NewAgentService(p.agentServer, peerStore,
		p.cfg.Pack.GetAddr().Addr, logrus.StandardLogger())
	p.agentService = agentService

	clusterClients, err := clients.NewClusterClients(clients.ClusterClientsConfig{
		Backend: p.backend,
		Tunnel:  reverseTunnel,
	})
	if err != nil {
		return trace.Wrap(err)
	}

	// start operator service and HTTP API
	operator, err := opsservice.New(opsservice.Config{
		Devmode:         p.cfg.Devmode,
		StateDir:        p.cfg.DataDir,
		Backend:         p.backend,
		Leader:          p.leader,
		Agents:          agentService,
		Clients:         clusterClients,
		Packages:        p.packages,
		Apps:            applications,
		Users:           p.identity,
		TeleportProxy:   teleportProxy,
		Tunnel:          reverseTunnel,
<<<<<<< HEAD
		Monitoring:      mon,
		Metrics:         metrics,
=======
>>>>>>> 141120a6
		Local:           p.mode == constants.ComponentSite,
		Wizard:          p.mode == constants.ComponentInstaller,
		Proxy:           proxy,
		SNIHost:         seedConfig.SNIHost,
		SeedConfig:      *seedConfig,
		ProcessID:       p.id,
		PublicAddr:      p.cfg.Pack.GetPublicAddr(),
		InstallLogFiles: p.cfg.InstallLogFiles,
		LogForwarders:   logs,
		AuditLog:        authClient,
	})
	if err != nil {
		return trace.Wrap(err)
	}

	if p.mode != constants.ComponentSite {
		// in case of ops center, wrap operator in a special router
		// that will route ops requests either to remote site via API
		// or local ops center using local service
		p.operator, err = opsroute.NewRouter(opsroute.RouterConfig{
			Backend: p.backend,
			Local:   operator,
			Clients: clusterClients,
			Wizard:  p.mode == constants.ComponentInstaller,
		})
		if err != nil {
			return trace.Wrap(err)
		}
		err = p.initCertificateAuthority()
		if err != nil {
			return trace.Wrap(err)
		}
	} else {
		p.operator = operator
	}

	p.handlers.Operator, err = opshandler.NewWebHandler(opshandler.WebHandlerConfig{
		Users:         p.identity,
		Operator:      p.operator,
		Applications:  applications,
		Packages:      p.packages,
		Authenticator: p.handlers.WebProxy.GetHandler().AuthenticateRequest,
		Backend:       p.backend,
	})
	if err != nil {
		return trace.Wrap(err)
	}

	// site status checker executes status hook periodically
	p.RegisterClusterService(p.startSiteStatusChecker)

	// a few services that are running only when gravity is started in
	// local site mode
	if p.inKubernetes() {
		if p.leader == nil {
			return trace.BadParameter(
				"cluster requires backend with election capability")
		}

		p.Info("Running inside Kubernetes: starting leader election.")

		if err := p.initClusterCertificate(p.context, client); err != nil {
			return trace.Wrap(err)
		}

		if err := p.startCertificateWatch(p.context, client); err != nil {
			return trace.Wrap(err)
		}

		if err := p.startAuthGatewayWatch(p.context, client); err != nil {
			return trace.Wrap(err)
		}

		if err := p.startWatchingReloadEvents(p.context, client); err != nil {
			return trace.Wrap(err)
		}

		if err := p.startRegistrySynchronizer(p.context); err != nil {
			return trace.Wrap(err)
		}

		if err := p.startApplicationsSynchronizer(p.context); err != nil {
			return trace.Wrap(err)
		}

		if err := p.startAutoscale(p.context); err != nil {
			return trace.Wrap(err)
		}

		if err := p.startElection(); err != nil {
			return trace.Wrap(err)
		}
	} else {
		p.Debug("Not running inside Kubernetes.")
	}

	assetsDir := p.cfg.WebAssetsDir
	if assetsDir == "" {
		assetsDir = defaults.GravityWebAssetsDir
	}
	webAssetsPackage, err := pack.FindLatestPackage(
		p.packages, loc.WebAssetsPackageLocator)
	if err != nil && !trace.IsNotFound(err) {
		return trace.Wrap(err)
	}
	if webAssetsPackage != nil {
		p.Infof("Unpacking assets to %v from %v.", assetsDir, webAssetsPackage)
		if err := pack.Unpack(p.packages, *webAssetsPackage, assetsDir, nil); err != nil {
			return trace.Wrap(err)
		}
	}

	forwarderConfig := web.ForwarderConfig{
		Tunnel: reverseTunnel,
	}

	if p.inKubernetes() {
		serverVersion, err := client.ServerVersion()
		if err != nil {
			return trace.Wrap(err, "failed to query kubernetes server version")
		}

		// Add compatibility to older clusters by overriding the Common Name
		// used in CSR when forwarding requests to api server
		if isLegacyKubeVersion(*serverVersion) {
			forwarderConfig.User = defaults.KubeForwarderUser
		}
	}

	forwarder, err := web.NewForwarder(forwarderConfig)
	if err != nil {
		return trace.Wrap(err)
	}

	p.handlers.Web = web.NewHandler(web.WebHandlerConfig{
		AssetsDir:      assetsDir,
		Mode:           p.mode,
		Wizard:         p.mode == constants.ComponentInstaller,
		TeleportConfig: p.teleportConfig,
		Identity:       p.identity,
		Operator:       p.operator,
		Authenticator:  p.handlers.WebProxy.GetHandler().AuthenticateRequest,
		Forwarder:      forwarder,
		Backend:        p.backend,
		Clients:        clusterClients,
	})

	p.handlers.Proxy = newProxyHandler(proxyHandlerConfig{
		tunnel:        reverseTunnel,
		operator:      p.operator,
		users:         p.identity,
		backend:       p.backend,
		authenticator: p.handlers.WebProxy.GetHandler().AuthenticateRequest,
		forwarder:     forwarder,
		devmode:       p.cfg.Devmode,
	})

	providers := web.NewProviders(applications)

	p.handlers.WebAPI, err = web.NewAPI(web.Config{
		Identity:         p.identity,
		Auth:             authClient,
		PrefixURL:        fmt.Sprintf("https://%v/portalapi/v1", p.cfg.Pack.GetAddr().Addr),
		WebAuthenticator: p.handlers.WebProxy.GetHandler().AuthenticateRequest,
		Applications:     applications,
		Packages:         p.packages,
		Backend:          p.backend,
		Operator:         p.operator,
		Providers:        providers,
		Tunnel:           reverseTunnel,
		Clients:          clusterClients,
		Converter:        ui.NewConverter(),
		Mode:             p.mode,
		ProxyHost:        sshProxyHost,
		ServiceUser:      *p.cfg.ServiceUser,
	})

	if err != nil {
		return trace.Wrap(err)
	}

	p.handlers.BLOB, err = blobhandler.New(blobhandler.Config{
		Users:   p.identity,
		Cluster: p.clusterObjects,
		Local:   p.localObjects,
	})

	if seedConfig.Account != nil {
		account := p.cfg.OpsCenter.SeedConfig.Account
		_, err = p.operator.CreateAccount(ops.NewAccountRequest{
			ID:  account.ID,
			Org: account.Org,
		})
		if err != nil {
			if !trace.IsAlreadyExists(err) {
				return trace.Wrap(err)
			}
		}
	}

	err = p.ensureClusterState()
	if err != nil {
		return trace.Wrap(err)
	}

	return nil
}

// Serve starts serving all process web services
func (p *Process) Serve() error {
	err := p.ServeAPI()
	if err != nil {
		return trace.Wrap(err)
	}
	err = p.ServeHealth()
	if err != nil {
		return trace.Wrap(err)
	}
	return nil
}

// ServeAPI starts serving process API services
func (p *Process) ServeAPI() error {
	err := p.initMux(p.context)
	if err != nil {
		return trace.Wrap(err)
	}
	return nil
}

// ServeHealth registers the process health service with the supervisor
func (p *Process) ServeHealth() error {
	healthMux := &httprouter.Router{}
	healthMux.HandlerFunc("GET", "/readyz", p.ReportReadiness)
	healthMux.HandlerFunc("GET", "/healthz", p.ReportHealth)
	p.RegisterFunc("gravity.healthz", func() error {
		p.Infof("Start healthcheck server on %v.", p.cfg.HealthAddr)
		return trace.Wrap(http.ListenAndServe(p.cfg.HealthAddr.Addr, healthMux))
	})
	return nil
}

func tryGetPrivilegedKubeClient() (client *kubernetes.Clientset, err error) {
	_, err = utils.StatFile(constants.PrivilegedKubeconfig)
	if err == nil || !trace.IsNotFound(err) {
		client, _, err = utils.GetKubeClientFromPath(constants.PrivilegedKubeconfig)
	} else {
		client, _, err = utils.GetKubeClient("")
	}
	if err != nil {
		return nil, trace.Wrap(err)
	}

	return client, nil
}

func (p *Process) proxyConfig() (*proxyConfig, error) {
	opsCenterURL, err := url.ParseRequestURI(p.packages.PortalURL())
	if err != nil {
		return nil, trace.Wrap(err)
	}
	opsCenterHostname, _, err := net.SplitHostPort(opsCenterURL.Host)
	if err != nil {
		return nil, trace.Wrap(err)
	}

	_, proxyReverseTunnelPort, err := net.SplitHostPort(p.teleportConfig.Proxy.ReverseTunnelListenAddr.Addr)
	if err != nil {
		return nil, trace.Wrap(err)
	}

	proxyReverseTunnelAddr, err := teleutils.ParseAddr(fmt.Sprintf("%v:%v", opsCenterHostname, proxyReverseTunnelPort))
	if err != nil {
		return nil, trace.Wrap(err)
	}

	proxyHost, proxySSHPort, err := net.SplitHostPort(p.teleportConfig.Proxy.SSHAddr.Addr)
	if err != nil {
		return nil, trace.Wrap(err)
	}

	_, proxyWebPort, err := net.SplitHostPort(p.teleportConfig.Proxy.WebAddr.Addr)
	if err != nil {
		return nil, trace.Wrap(err)
	}

	return &proxyConfig{
		host:              proxyHost,
		webPort:           proxyWebPort,
		reverseTunnelAddr: *proxyReverseTunnelAddr,
		sshPort:           proxySSHPort,
	}, nil
}

func (p *Process) initMux(ctx context.Context) error {
	p.Info("Initializing mux.")

	mux := &httprouter.Router{}
	for _, method := range httplib.Methods {
		mux.Handler(method, "/web", p.handlers.Web) // to handle redirect
		mux.Handler(method, "/web/*web", p.handlers.Web)
		mux.Handler(method, "/proxy/*proxy", http.StripPrefix("/proxy", p.handlers.WebProxy))
		mux.Handler(method, "/v1/webapi/*webapi", p.handlers.WebProxy)
		mux.Handler(method, "/portalapi/v1/*portalapi", http.StripPrefix("/portalapi/v1", p.handlers.WebAPI))
		mux.Handler(method, "/sites/*rest", p.handlers.Proxy)
		mux.Handler(method, "/pack/*packages", p.handlers.Packages)
		mux.Handler(method, "/portal/*portal", p.handlers.Operator)
		mux.Handler(method, "/t/*portal", p.handlers.Operator) // shortener for instructions tokens
		mux.Handler(method, "/app/*apps", p.handlers.Apps)
		mux.Handler(method, "/telekube/*rest", p.handlers.Apps)
		mux.Handler(method, "/charts/*rest", p.handlers.Apps)
		mux.Handler(method, "/objects/*rest", p.handlers.BLOB)
		mux.Handler(method, "/v2/*rest", p.handlers.Registry)
		mux.HandlerFunc(method, "/readyz", p.ReportReadiness)
		mux.HandlerFunc(method, "/healthz", p.ReportHealth)
	}
	mux.NotFound = p.handlers.Web.NotFound

	return trace.Wrap(p.ServeLocal(ctx, httplib.GRPCHandlerFunc(
		p.agentServer, mux), p.cfg.Pack.ListenAddr.Addr))
}

// ServeLocal starts serving provided handler mux on the specified address
//
// The listener is restarted when a certificate change event is detected.
func (p *Process) ServeLocal(ctx context.Context, mux http.Handler, addr string) error {
	p.RegisterFunc("gravity.listener", func() error {
		webListener, err := p.startListening(mux, addr)
		if err != nil {
			return trace.Wrap(err)
		}

		eventsCh := make(chan service.Event)
		p.WaitForEvent(ctx, constants.ClusterCertificateUpdatedEvent, eventsCh)

		for {
			select {
			case event := <-eventsCh:
				p.Infof("Got event %q, restarting listener %v.", event, addr)

				err = webListener.Close()
				if err != nil {
					return trace.Wrap(err)
				}

				webListener, err = p.startListening(mux, addr)
				if err != nil {
					return trace.Wrap(err)
				}

			case <-ctx.Done():
				p.Infof("Stopping listener %v.", addr)
				return nil
			}
		}
	})

	return nil
}

// startListening initializes the TLS listener and starts serving on the specified
// address using the provided handler
func (p *Process) startListening(handler http.Handler, addr string) (net.Listener, error) {
	tlsConfig, err := p.getTLSConfig()
	if err != nil {
		return nil, trace.Wrap(err)
	}

	webListener, err := tls.Listen("tcp", addr, tlsConfig)
	if err != nil {
		return nil, trace.Wrap(err)
	}

	go func(listener net.Listener) {
		p.Infof("Serving on %v.", addr)
		err := http.Serve(listener, handler)
		if err != nil && !trace.IsEOF(err) && !utils.IsClosedConnectionError(err) {
			p.Error(trace.DebugReport(err))
		}
	}(webListener)

	return webListener, nil
}

// getTLSConfig returns the TLS config for this process.
//
// In case we're running inside Kubernetes cluster, certificate and key are
// retrieved from the cluster-tls secret. Otherwise (or if that fails) it
// falls back to self-signed certificate and key.
func (p *Process) getTLSConfig() (*tls.Config, error) {
	if p.inKubernetes() {
		config, err := p.tryGetTLSConfig()
		if err == nil {
			return config, nil
		}
		p.Errorf("Failed to load cluster certificate/key pair, falling back "+
			"to self-signed certificate. Make sure that cluster-tls secret "+
			"in kube-system namespace contains proper certificate/key pair. "+
			"The error was: %v.", trace.DebugReport(err))
	}
	cert, err := ioutil.ReadFile(p.teleportConfig.Proxy.TLSCert)
	if err != nil {
		return nil, trace.Wrap(err)
	}
	key, err := ioutil.ReadFile(p.teleportConfig.Proxy.TLSKey)
	if err != nil {
		return nil, trace.Wrap(err)
	}
	config, err := p.newTLSConfig(cert, key)
	if err != nil {
		return nil, trace.Wrap(err)
	}

	return config, nil
}

// tryGetTLSConfig returns certificate/key pair from the cluster-tls secret.
func (p *Process) tryGetTLSConfig() (*tls.Config, error) {
	client, err := tryGetPrivilegedKubeClient()
	if err != nil {
		return nil, trace.Wrap(err)
	}
	err = p.initClusterCertificate(p.context, client)
	if err != nil {
		return nil, trace.Wrap(err)
	}
	cert, key, err := opsservice.GetClusterCertificate(client)
	if err != nil {
		return nil, trace.Wrap(err)
	}
	config, err := p.newTLSConfig(cert, key)
	if err != nil {
		return nil, trace.Wrap(err)
	}
	return config, nil
}

// newTLSConfig builds TLS configuration from the provided cert
// and key PEM data
func (p *Process) newTLSConfig(certPEM, keyPEM []byte) (*tls.Config, error) {
	httpCert, err := tls.X509KeyPair(certPEM, keyPEM)
	if err != nil {
		return nil, trace.Wrap(err)
	}

	grpcCert, err := tls.X509KeyPair(p.rpcCreds.server.CertPEM, p.rpcCreds.server.KeyPEM)
	if err != nil {
		return nil, trace.Wrap(err)
	}

	config := &tls.Config{}

	config.GetCertificate = func(chi *tls.ClientHelloInfo) (*tls.Certificate, error) {
		if chi.ServerName == pb.ServerName {
			return &grpcCert, nil
		}
		return &httpCert, nil
	}

	config.CipherSuites = teleutils.DefaultCipherSuites()

	// Prefer the server ciphers, as curl will use invalid h2 ciphers
	// https://github.com/nghttp2/nghttp2/issues/140
	config.PreferServerCipherSuites = true
	config.MinVersion = tls.VersionTLS12
	config.SessionTicketsDisabled = false
	config.ClientSessionCache = tls.NewLRUClientSessionCache(
		teleutils.DefaultLRUCapacity)
	config.NextProtos = []string{"h2"}

	return config, nil
}

// initClusterCertificate initializes the cluster secret with certificate
// and private key
//
// It is a no-op if the secret already exists.
func (p *Process) initClusterCertificate(ctx context.Context, client *kubernetes.Clientset) error {
	site, err := p.operator.GetLocalSite()
	if err != nil {
		return trace.Wrap(err)
	}

	cert, key, err := opsservice.GetClusterCertificate(client)
	if err != nil && !trace.IsNotFound(err) {
		return trace.Wrap(err)
	}
	if len(cert) != 0 && len(key) != 0 {
		p.Info("Cluster certificate is already initialized.")
		return nil
	}

	p.Info("Initializing cluster certificate.")

	certificateData, err := ioutil.ReadFile(p.teleportConfig.Proxy.TLSCert)
	if err != nil {
		return trace.Wrap(err)
	}

	privateKeyData, err := ioutil.ReadFile(p.teleportConfig.Proxy.TLSKey)
	if err != nil {
		return trace.Wrap(err)
	}

	localCtx := context.WithValue(ctx, constants.UserContext,
		constants.ServiceSystem)

	_, err = p.operator.UpdateClusterCertificate(localCtx, ops.UpdateCertificateRequest{
		AccountID:   site.AccountID,
		SiteDomain:  site.Domain,
		Certificate: certificateData,
		PrivateKey:  privateKeyData,
	})
	if err != nil {
		return trace.Wrap(err)
	}

	p.Info("Cluster certificate has been initialized.")
	return nil
}

func (p *Process) initOpsCenterSeedConfig() (*ops.SeedConfig, error) {
	if p.mode == constants.ComponentSite {
		return &ops.SeedConfig{}, nil
	}
	opsCenterURL, err := url.ParseRequestURI(p.packages.PortalURL())
	if err != nil {
		return nil, trace.Wrap(err)
	}
	opsCenterHostname, _, err := net.SplitHostPort(opsCenterURL.Host)
	if err != nil {
		return nil, trace.Wrap(err)
	}
	gatekeeper, err := p.upsertGatekeeperUser(opsCenterHostname)
	if err != nil {
		return nil, trace.Wrap(err)
	}
	// determine the trusted cluster name: for a regular Ops Center it's the
	// local cluster name, for a wizard it's name of the cluster being installed
	var clusterName string
	if p.mode == constants.ComponentInstaller {
		clusterName = fmt.Sprintf("%v%v", constants.InstallerTunnelPrefix,
			p.cfg.ClusterName)
	} else {
		local, err := p.backend.GetLocalSite(defaults.SystemAccountID)
		if err != nil {
			return nil, trace.Wrap(err)
		}
		clusterName = local.Domain
	}
	// this trusted cluster represents this Ops Center
	trustedCluster := storage.NewTrustedCluster(clusterName,
		storage.TrustedClusterSpecV2{
			Enabled:              true,
			Token:                gatekeeper.Token,
			ProxyAddress:         opsCenterURL.Host,
			ReverseTunnelAddress: p.proxy.cfg.ReverseTunnelAddr.String(),
			SNIHost:              p.WebAdvertiseHost(),
			Roles:                []string{constants.RoleAdmin},
			PullUpdates:          p.mode != constants.ComponentInstaller,
			Wizard:               p.mode == constants.ComponentInstaller,
		})
	// this is the case when install has seed config,
	// happens when running install not from the opscenter,
	// seed config contains information about remote ops center
	if p.cfg.OpsCenter.SeedConfig != nil {
		// keep the trusted cluster for the wizard Ops Center so it can be
		// cleaned up after the installation
		p.cfg.OpsCenter.SeedConfig.TrustedClusters = append(
			p.cfg.OpsCenter.SeedConfig.TrustedClusters, trustedCluster)
		return p.cfg.OpsCenter.SeedConfig, nil
	}
	return &ops.SeedConfig{
		TrustedClusters: []storage.TrustedCluster{trustedCluster},
		SNIHost:         p.WebAdvertiseHost(),
	}, nil
}

// ensureSystemAccount makes sure that the system account exists in the OpsCenter
func (p *Process) ensureSystemAccount() (*users.Account, error) {
	account, err := p.identity.GetAccount(defaults.SystemAccountID)
	if err != nil && !trace.IsNotFound(err) {
		return nil, trace.Wrap(err)
	}
	if account != nil {
		p.Debug("System account already exists.")
		return account, nil
	}

	account, err = p.identity.CreateAccount(users.Account{
		ID:  defaults.SystemAccountID,
		Org: defaults.SystemAccountOrg,
	})
	if err != nil {
		return nil, trace.Wrap(err)
	}
	p.Debugf("Created system account: %v.", account)
	return account, nil
}

// createOpsCenterUser creates ops center user that should always exist in the system
func (p *Process) createOpsCenterUser() error {
	_, err := p.identity.GetUser(constants.OpsCenterUser)
	if err == nil {
		return nil
	}
	if !trace.IsNotFound(err) {
		return trace.Wrap(err)
	}
	role, err := users.NewAdminRole()
	if err != nil {
		return trace.Wrap(err)
	}
	err = p.identity.UpsertUser(
		storage.NewUser(constants.OpsCenterUser, storage.UserSpecV2{
			Type:  storage.AgentUser,
			Roles: []string{role.GetName()},
		}))
	if err != nil {
		// in case if some other process created user just before us
		if !trace.IsAlreadyExists(err) {
			return trace.Wrap(err)
		}
	}
	return nil
}

func (p *Process) initAccount() error {
	account, err := p.ensureSystemAccount()
	if err != nil {
		return trace.Wrap(err)
	}

	// at first, create some system roles
	roles, err := users.GetBuiltinRoles()
	if err != nil {
		return trace.Wrap(err)
	}
	for i := range roles {
		err := p.identity.UpsertRole(roles[i], storage.Forever)
		if err != nil {
			return trace.Wrap(err)
		}
	}

	if err := p.identity.Migrate(); err != nil {
		return trace.Wrap(err)
	}

	if err := p.createOpsCenterUser(); err != nil {
		return trace.Wrap(err)
	}

	// create users defined in static config
	for _, u := range p.cfg.Users {
		identities, err := u.ParsedIdentities()
		if err != nil {
			p.Errorf("%v", trace.DebugReport(err))
			return trace.Wrap(err)
		}
		p.Debugf("Creating user %q(%v, identities=%v) for org %q.", u.Email, u.Type, identities, u.Org)
		for _, role := range u.Roles {
			_, err := p.identity.GetRole(role)
			if err != nil {
				return trace.Wrap(err)
			}
		}
		err = p.identity.UpsertUser(storage.NewUser(u.Email, storage.UserSpecV2{
			AccountOwner:   u.Owner,
			Type:           u.Type,
			Password:       u.Password,
			AccountID:      account.ID,
			Roles:          u.Roles,
			OIDCIdentities: identities,
		}))
		if err != nil {
			if trace.IsAlreadyExists(err) {
				continue
			}
			return trace.Wrap(err)
		}
		// if a user has a pre-configured API key, make sure it exists
		for _, token := range u.Tokens {
			_, err = p.identity.CreateAPIKey(storage.APIKey{
				Token:     token,
				UserEmail: u.Email,
			}, false)
			if err != nil && !trace.IsAlreadyExists(err) {
				return trace.Wrap(err)
			}
		}
	}

	if err := p.fixOpsCenterRoles(*account); err != nil {
		p.Errorf("Failed to migrate Ops Center: %v.", trace.DebugReport(err))
	}

	return nil
}

// removeLegacyIdentities removes legacy admin/proxy identities so that new
// ones can be generated upon the first start of new teleport
//
// If they are not removed, this process that includes teleport 3.0 will not
// be able to start after upgrade from older gravity that used teleport 2.4.
//
// TODO Remove after 5.4.0 LTS release.
func (p *Process) removeLegacyIdentities() {
	for _, role := range []teleport.Role{teleport.RoleAdmin, teleport.RoleProxy} {
		for _, ext := range []string{"key", "cert"} {
			os.Remove(filepath.Join(p.teleportConfig.DataDir,
				fmt.Sprintf("%s.%s", strings.ToLower(string(role)), ext)))
		}
	}
}

// ensureClusterState creates cluster state if missing (e.g. when updating
// from an older version)
func (p *Process) ensureClusterState() error {
	site, err := p.backend.GetLocalSite(defaults.SystemAccountID)
	if err != nil {
		if trace.IsNotFound(err) {
			return nil
		}
		return trace.Wrap(err)
	}

	if len(site.ClusterState.Servers) != 0 {
		p.Debug("Cluster state available.")
		return nil
	}

	siteKey := ops.SiteKey{
		AccountID:  site.AccountID,
		SiteDomain: site.Domain,
	}

	operations, err := p.operator.GetSiteOperations(siteKey)
	if err != nil {
		return trace.Wrap(err)
	}

	servers := make(map[string]storage.Server)
	// Replay each operation starting from earliest
	for i := len(operations) - 1; i >= 0; i-- {
		op := operations[i]
		switch op.Type {
		case ops.OperationInstall:
			for _, server := range op.InstallExpand.Servers {
				servers[server.Hostname] = server
			}
		case ops.OperationExpand:
			for _, added := range op.InstallExpand.Servers {
				servers[added.Hostname] = added
			}
		case ops.OperationShrink:
			for _, removed := range op.Shrink.Servers {
				delete(servers, removed.Hostname)
			}
			for _, removed := range op.Shrink.LegacyHostnames {
				delete(servers, removed)
			}
		}
	}

	state := make([]storage.Server, 0, len(servers))
	for _, server := range servers {
		state = append(state, server)
	}
	site.ClusterState.Servers = append(site.ClusterState.Servers, state...)
	_, err = p.backend.UpdateSite(*(*storage.Site)(site))
	if err != nil {
		return trace.Wrap(err)
	}

	return nil
}

// fixOpsCenterRoles fixes use case when cert authorities
// for remote ops center did not have any roles set to them,
// so user could not SSH into terminal
func (p *Process) fixOpsCenterRoles(account users.Account) error {
	clusters, err := p.backend.GetTrustedClusters()
	if err != nil {
		return trace.Wrap(err)
	}
	currentUser, err := user.Current()
	if err != nil {
		p.Warningf("Failed to query current user: %v.", trace.ConvertSystemError(err))
	}
	p.Debugf("Going to update certificate authorities for %v.", clusters)
	for _, cluster := range clusters {
		certAuthority, err := p.backend.GetCertAuthority(teleservices.CertAuthID{
			Type:       teleservices.UserCA,
			DomainName: cluster.GetName(),
		}, true)
		if err != nil {
			return trace.Wrap(err)
		}
		if len(certAuthority.GetRoles()) != 0 {
			p.Debugf("CA %v has assigned roles.", certAuthority.GetClusterName())
			continue
		}
		p.Debugf("Migrating CA %v.", certAuthority.GetClusterName())
		role := teleservices.RoleForCertAuthority(certAuthority)
		role.SetLogins(teleservices.Allow, storage.GetAllowedLogins(currentUser))
		err = p.backend.UpsertRole(role, storage.Forever)
		if err != nil {
			return trace.Wrap(err)
		}
		certAuthority.SetRoles([]string{role.GetName()})
		err = p.backend.UpsertCertAuthority(certAuthority)
		if err != nil {
			return trace.Wrap(err)
		}
	}
	return nil
}

func (p *Process) upsertGatekeeperUser(opsCenterHostname string) (*users.RemoteAccessUser, error) {
	user, err := p.identity.CreateGatekeeper(users.RemoteAccessUser{
		Email:     constants.GatekeeperUser,
		OpsCenter: opsCenterHostname,
	})
	if err == nil {
		return user, nil
	}
	if err != nil && !trace.IsAlreadyExists(err) {
		return nil, trace.Wrap(err)
	}
	// Return existing user
	keys, err := p.identity.GetAPIKeys(constants.GatekeeperUser)
	if err != nil {
		return nil, trace.Wrap(err)
	}
	if len(keys) == 0 {
		// Instead of failing, create a new API key for the user
		key, err := p.identity.CreateAPIKey(
			storage.APIKey{UserEmail: user.Email}, false)
		if err != nil {
			return nil, trace.Wrap(err)
		}
		keys = append(keys, *key)
	}
	return &users.RemoteAccessUser{
		Email:     constants.GatekeeperUser,
		OpsCenter: opsCenterHostname,
		Token:     keys[0].Token,
	}, nil
}

func (p *Process) getAuthPreference() (teleservices.AuthPreference, error) {
	preference, err := p.backend.GetAuthPreference()
	if err == nil {
		p.Debug("Authentication preference is already initialized.")
		return preference, nil
	}
	if !trace.IsNotFound(err) {
		return nil, trace.Wrap(err)
	}
	return modules.Get().DefaultAuthPreference(p.cfg.Mode)
}

// loginWithToken logs in the user linked to token specified with tokenID
func (p *Process) loginWithToken(tokenID string, w http.ResponseWriter, r *http.Request) {
	p.Infof("Logging in with token %v.", tokenID)
	fail := func(name string, args ...interface{}) {
		p.Errorf(name, args...)
		http.Redirect(w, r, "/web/msg/error/login_failed", http.StatusFound)
	}
	token, err := p.identity.GetInstallToken(tokenID)
	if err != nil {
		fail("ERROR logging in: %v", err)
		return
	}
	result, err := p.identity.LoginWithInstallToken(tokenID)
	if err != nil {
		fail("ERROR logging in: %v", err)
		return
	}
	if err = teleweb.SetSession(w, result.Email, result.SessionID); err != nil {
		fail("ERROR creating session %v", err)
		return
	}
	// if the token has a site domain, redirect to the site
	if token.SiteDomain != "" {
		var installed *ops.SiteOperation
		siteKey := ops.SiteKey{AccountID: token.AccountID, SiteDomain: token.SiteDomain}
		installed, err = ops.GetCompletedInstallOperation(siteKey, p.operator)
		if err != nil && !trace.IsNotFound(err) {
			fail("ERROR getting install operation %v", err)
			return
		}
		if installed != nil {
			domainPath := fmt.Sprintf("/web/site/%v", token.SiteDomain)
			http.Redirect(w, r, domainPath, http.StatusFound)
		}
	} else {
		// TODO: restrict this to only a (subset of) specific URL
		// like the one to install an application?
		http.Redirect(w, r, r.URL.Path, http.StatusFound)
	}
}

func (p *Process) loadRPCCredentials() (*rpcserver.Credentials, utils.TLSArchive, error) {
	// In case of multi-node install, a gravity-site process may need to
	// fetch a package blob from the leader which may not be fully
	// initialized yet so retry a few times.
	var reader io.ReadCloser
	err := utils.Retry(defaults.RetryInterval, defaults.RetryAttempts, func() (err error) {
		_, reader, err = p.packages.ReadPackage(loc.RPCSecrets)
		if err != nil {
			p.Warnf("Failed to read package %v: %v.", loc.RPCSecrets, trace.Wrap(err))
			return trace.Wrap(err)
		}
		return nil
	})
	if err != nil {
		return nil, nil, trace.Wrap(err)
	}
	defer reader.Close()

	tlsArchive, err := utils.ReadTLSArchive(reader)
	if err != nil {
		return nil, nil, trace.Wrap(err)
	}

	clientCreds, err := rpc.ClientCredentialsFromKeyPairs(
		*tlsArchive[pb.Client], *tlsArchive[pb.CA])
	if err != nil {
		return nil, nil, trace.Wrap(err)
	}

	serverCreds, err := rpc.ServerCredentialsFromKeyPairs(
		*tlsArchive[pb.Server], *tlsArchive[pb.CA])
	if err != nil {
		return nil, nil, trace.Wrap(err)
	}

	return &rpcserver.Credentials{Client: clientCreds, Server: serverCreds}, tlsArchive, nil
}

// initSelfSignedHTTPSCert generates and self-signs a TLS key+cert pair for HTTPS connection
// to the proxy server.
func initSelfSignedHTTPSCert(cfg *service.Config, hostname string) (err error) {
	keyPath := filepath.Join(cfg.DataDir, teledefaults.SelfSignedKeyPath)
	certPath := filepath.Join(cfg.DataDir, teledefaults.SelfSignedCertPath)

	cfg.Proxy.TLSKey = keyPath
	cfg.Proxy.TLSCert = certPath

	// return the existing pair if they have already been generated
	_, err = tls.LoadX509KeyPair(certPath, keyPath)
	if err == nil {
		return nil
	}
	if !os.IsNotExist(err) {
		return trace.Wrap(err, "error reading certs")
	}

	hosts := []string{cfg.Hostname, "localhost"}
	if hostname != "" {
		hosts = append(hosts, hostname)
	}
	creds, err := teleutils.GenerateSelfSignedCert(hosts)
	if err != nil {
		return trace.Wrap(err)
	}

	if err := ioutil.WriteFile(keyPath, creds.PrivateKey, defaults.PrivateFileMask); err != nil {
		return trace.Wrap(err, "error writing key PEM")
	}
	if err := ioutil.WriteFile(certPath, creds.Cert, defaults.PrivateFileMask); err != nil {
		return trace.Wrap(err, "error writing key PEM")
	}
	return nil
}

func isLegacyKubeVersion(version version.Info) bool {
	return version.Major == constants.KubeLegacyVersion.Major && version.Minor == constants.KubeLegacyVersion.Minor
}

// reverseTunnelsFromTrustedClusters creates reverse tunnels from all enabled
// trusted clusters
func reverseTunnelsFromTrustedClusters(backend storage.Backend) (tunnels []telecfg.ReverseTunnel, err error) {
	clusters, err := backend.GetTrustedClusters()
	if err != nil {
		return nil, trace.Wrap(err)
	}
	for _, cluster := range clusters {
		if !cluster.GetEnabled() {
			continue
		}
		tunnels = append(tunnels, telecfg.ReverseTunnel{
			DomainName: cluster.GetName(),
			Addresses:  []string{cluster.GetReverseTunnelAddress()},
		})
	}
	return tunnels, nil
}

type proxyConfig struct {
	host              string
	webPort           string
	sshPort           string
	reverseTunnelAddr teleutils.NetAddr
}<|MERGE_RESOLUTION|>--- conflicted
+++ resolved
@@ -51,6 +51,7 @@
 	"github.com/gravitational/gravity/lib/loc"
 	"github.com/gravitational/gravity/lib/modules"
 	"github.com/gravitational/gravity/lib/ops"
+	"github.com/gravitational/gravity/lib/ops/monitoring"
 	"github.com/gravitational/gravity/lib/ops/opshandler"
 	"github.com/gravitational/gravity/lib/ops/opsroute"
 	"github.com/gravitational/gravity/lib/ops/opsservice"
@@ -1165,19 +1166,11 @@
 		Backend: p.backend,
 	})
 
-<<<<<<< HEAD
-	mon, err := monitoring.NewInfluxDB()
-	if err != nil {
-		return trace.Wrap(err)
-	}
-
 	metrics, err := monitoring.NewInClusterPrometheus()
 	if err != nil {
 		return trace.Wrap(err)
 	}
 
-=======
->>>>>>> 141120a6
 	var logs opsservice.LogForwardersControl
 	if p.inKubernetes() {
 		logs = opsservice.NewLogForwardersControl(client)
@@ -1208,11 +1201,7 @@
 		Users:           p.identity,
 		TeleportProxy:   teleportProxy,
 		Tunnel:          reverseTunnel,
-<<<<<<< HEAD
-		Monitoring:      mon,
 		Metrics:         metrics,
-=======
->>>>>>> 141120a6
 		Local:           p.mode == constants.ComponentSite,
 		Wizard:          p.mode == constants.ComponentInstaller,
 		Proxy:           proxy,
