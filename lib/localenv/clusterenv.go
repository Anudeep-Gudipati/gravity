--- conflicted
+++ resolved
@@ -17,11 +17,8 @@
 package localenv
 
 import (
-<<<<<<< HEAD
 	"context"
-=======
 	"time"
->>>>>>> 48a62dc2
 
 	"github.com/gravitational/gravity/lib/app"
 	"github.com/gravitational/gravity/lib/app/service"
@@ -48,25 +45,19 @@
 		log.Errorf("Failed to create Kubernetes client: %v.",
 			trace.DebugReport(err))
 	}
-<<<<<<< HEAD
 	auditLog, err := r.AuditLog(context.TODO())
 	if err != nil {
 		log.Errorf("Failed to create audit log: %v.",
 			trace.DebugReport(err))
 	}
-	return newClusterEnvironment(clusterEnvironmentArgs{
+	config := clusterEnvironmentConfig{
 		client:   client,
 		auditLog: auditLog,
-	})
-=======
-	config := clusterEnvironmentConfig{
-		client: client,
 	}
 	for _, opt := range opts {
 		opt(&config)
 	}
 	return newClusterEnvironment(config)
->>>>>>> 48a62dc2
 }
 
 // ClusterEnvironment provides access to local cluster services
@@ -176,12 +167,9 @@
 		Apps:     apps,
 		Users:    users,
 		StateDir: siteDir,
-<<<<<<< HEAD
-		AuditLog: args.auditLog,
-=======
 		Local:    true,
 		Client:   config.client,
->>>>>>> 48a62dc2
+		AuditLog: config.auditLog,
 	})
 	if err != nil {
 		return nil, trace.Wrap(err)
@@ -203,15 +191,11 @@
 	}, nil
 }
 
-<<<<<<< HEAD
-type clusterEnvironmentArgs struct {
-	client   *kubernetes.Clientset
-	auditLog events.IAuditLog
-=======
 type clusterEnvironmentConfig struct {
 	client *kubernetes.Clientset
 	// etcdTimeout specifies the timeout for etcd queries.
 	// Falls back to defaults.EtcdRetryInterval if unspecified
 	etcdTimeout time.Duration
->>>>>>> 48a62dc2
+	// auditLog provides API to the cluster audit log
+	auditLog events.IAuditLog
 }