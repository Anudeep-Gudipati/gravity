/*
Copyright 2018 Gravitational, Inc.

Licensed under the Apache License, Version 2.0 (the "License");
you may not use this file except in compliance with the License.
You may obtain a copy of the License at

    http://www.apache.org/licenses/LICENSE-2.0

Unless required by applicable law or agreed to in writing, software
distributed under the License is distributed on an "AS IS" BASIS,
WITHOUT WARRANTIES OR CONDITIONS OF ANY KIND, either express or implied.
See the License for the specific language governing permissions and
limitations under the License.
*/

package ops

import (
	"context"
	"crypto/x509"
	"encoding/pem"
	"io"
	"net/url"

	"github.com/gravitational/gravity/lib/constants"
	"github.com/gravitational/gravity/lib/defaults"
	"github.com/gravitational/gravity/lib/loc"
	"github.com/gravitational/gravity/lib/modules"
	"github.com/gravitational/gravity/lib/storage"
	"github.com/gravitational/gravity/lib/storage/clusterconfig"
	"github.com/gravitational/gravity/lib/users"
	"github.com/gravitational/gravity/lib/utils"

	"github.com/cloudflare/cfssl/csr"
	"github.com/cloudflare/cfssl/signer"
	teledefaults "github.com/gravitational/teleport/lib/defaults"
	teleservices "github.com/gravitational/teleport/lib/services"
	teleutils "github.com/gravitational/teleport/lib/utils"
	"github.com/gravitational/trace"
	log "github.com/sirupsen/logrus"
)

// OperatorWithACL retruns new instance of the Operator interface
// that is checking every action against this username privileges
func OperatorWithACL(operator Operator, users users.Identity, user storage.User, checker teleservices.AccessChecker) *OperatorACL {
	return &OperatorACL{
		operator:    operator,
		users:       users,
		user:        user,
		username:    user.GetName(),
		checker:     checker,
		FieldLogger: log.WithField(trace.Component, "acl"),
	}
}

// OperatorACL is a wrapper around any Operator service that
// implements ACLs - access control lists for every operation
type OperatorACL struct {
	isOneTimeLink bool
	backend       storage.Backend
	operator      Operator
	users         users.Identity
	username      string
	checker       teleservices.AccessChecker
	user          storage.User
	log.FieldLogger
}

type localOperator interface {
	// GetLocalOperator retrieves the local operator from the opsrouter
	GetLocalOperator() Operator
}

func (o *OperatorACL) context() *users.Context {
	return &users.Context{Context: teleservices.Context{User: o.user}}
}

// resourceContext returns context for the provided resource.
func (o *OperatorACL) resourceContext(resource teleservices.Resource) *users.Context {
	return &users.Context{
		Context: teleservices.Context{
			User:     o.user,
			Resource: resource,
		},
	}
}

func (o *OperatorACL) clusterContext(clusterName string) (*users.Context, storage.Cluster, error) {
	site, err := o.operator.GetSiteByDomain(clusterName)
	if err != nil {
		o.Warnf("Falling back to local operator: %v.", err)
		localOperator, ok := o.operator.(localOperator)
		if !ok {
			return nil, nil, trace.Wrap(err)
		}
		site, err = localOperator.GetLocalOperator().GetSiteByDomain(clusterName)
		if err != nil {
			return nil, nil, trace.Wrap(err)
		}
	}
	cluster := NewClusterFromSite(*site)
	return o.resourceContext(cluster), cluster, nil
}

// Action checks access to the specified action on the specified resource kind
func (o *OperatorACL) Action(resourceKind, action string) error {
	return o.checker.CheckAccessToRule(o.context(), defaults.Namespace,
		resourceKind, action, false)
}

func (o *OperatorACL) ClusterAction(clusterName, resourceKind, action string) error {
	ctx, cluster, err := o.clusterContext(clusterName)
	if err != nil {
		return trace.Wrap(err)
	}
	return o.checker.CheckAccessToRule(ctx, cluster.GetMetadata().Namespace, resourceKind, action, false)
}

func (o *OperatorACL) repoContext(repoName string) *users.Context {
	return o.resourceContext(storage.NewRepository(repoName))
}

// currentUserAction is a special checker that allows certain actions for users
// even if they are not admins, e.g. update their own passwords,
// or generate certificates, otherwise it will require admin privileges
func (o *OperatorACL) currentUserActions(username string, actions ...string) error {
	if username == o.username {
		return nil
	}
	return o.userActions(actions...)
}

// userActions checks access to the specified actions on the "user" resource
func (o *OperatorACL) userActions(actions ...string) error {
	for _, action := range actions {
		if err := o.Action(teleservices.KindUser, action); err != nil {
			return trace.Wrap(err)
		}
	}
	return nil
}

// authPreferenceActions checks access to the specified actions on the "cluster
// auth preference" resource
func (o *OperatorACL) authPreferenceActions(actions ...string) error {
	for _, action := range actions {
		if err := o.Action(teleservices.KindClusterAuthPreference, action); err != nil {
			return trace.Wrap(err)
		}
	}
	return nil
}

// AuthConnectorActions checks access to the specified actions on the "auth
// connector" resource
//
// First, access to the provided specific connector type is checked, e.g.
// "oidc" or "saml". If that fails, then access to a generic "auth_connector"
// resource type (that encompasses all kinds of connectors) is checked.
func (o *OperatorACL) AuthConnectorActions(connectorKind string, actions ...string) error {
	if !utils.StringInSlice(modules.Get().SupportedConnectors(), connectorKind) {
		return trace.BadParameter("expected one of %v connector kinds, got: %v",
			modules.Get().SupportedConnectors(), connectorKind)
	}
	for _, action := range actions {
		if err := o.Action(connectorKind, action); err != nil {
			if err := o.Action(teleservices.KindAuthConnector, action); err != nil {
				return trace.Wrap(err)
			}
		}
	}
	return nil
}

func (o *OperatorACL) GetAccount(accountID string) (*Account, error) {
	if err := o.Action(storage.KindCluster, teleservices.VerbRead); err != nil {
		return nil, trace.Wrap(err)
	}
	return o.operator.GetAccount(accountID)
}

func (o *OperatorACL) CreateAccount(req NewAccountRequest) (*Account, error) {
	if err := o.Action(storage.KindCluster, teleservices.VerbCreate); err != nil {
		return nil, trace.Wrap(err)
	}
	return o.operator.CreateAccount(req)
}

func (o *OperatorACL) GetAccounts() ([]Account, error) {
	if err := o.Action(storage.KindCluster, teleservices.VerbList); err != nil {
		return nil, trace.Wrap(err)
	}
	return o.operator.GetAccounts()
}

func (o *OperatorACL) CreateUser(req NewUserRequest) error {
	if err := o.Action(teleservices.KindUser, teleservices.VerbCreate); err != nil {
		return trace.Wrap(err)
	}
	return o.operator.CreateUser(req)
}

// UpdateUser updates the specified user information.
func (o *OperatorACL) UpdateUser(ctx context.Context, req UpdateUserRequest) error {
	if err := o.Action(teleservices.KindUser, teleservices.VerbUpdate); err != nil {
		return trace.Wrap(err)
	}
	return o.operator.UpdateUser(ctx, req)
}

func (o *OperatorACL) DeleteLocalUser(name string) error {
	if err := o.Action(teleservices.KindUser, teleservices.VerbDelete); err != nil {
		return trace.Wrap(err)
	}
	return o.operator.DeleteLocalUser(name)
}

func (o *OperatorACL) GetLocalUser(key SiteKey) (storage.User, error) {
	if err := o.Action(teleservices.KindUser, teleservices.VerbRead); err != nil {
		return nil, trace.Wrap(err)
	}
	return o.operator.GetLocalUser(key)
}

func (o *OperatorACL) GetClusterAgent(req ClusterAgentRequest) (*storage.LoginEntry, error) {
	if err := o.ClusterAction(req.ClusterName, storage.KindCluster, teleservices.VerbRead); err != nil {
		return nil, trace.Wrap(err)
	}
	return o.operator.GetClusterAgent(req)
}

// GetClusterNodes returns a real-time information about cluster nodes
func (o *OperatorACL) GetClusterNodes(key SiteKey) ([]Node, error) {
	if err := o.ClusterAction(key.SiteDomain, storage.KindCluster, teleservices.VerbRead); err != nil {
		return nil, trace.Wrap(err)
	}
	return o.operator.GetClusterNodes(key)
}

func (o *OperatorACL) ResetUserPassword(req ResetUserPasswordRequest) (string, error) {
	if err := o.Action(teleservices.KindUser, teleservices.VerbUpdate); err != nil {
		return "", trace.Wrap(err)
	}
	return o.operator.ResetUserPassword(req)
}

func (o *OperatorACL) CreateAPIKey(ctx context.Context, req NewAPIKeyRequest) (*storage.APIKey, error) {
	if err := o.currentUserActions(req.UserEmail, teleservices.VerbCreate); err != nil {
		return nil, trace.Wrap(err)
	}
	return o.operator.CreateAPIKey(ctx, req)
}

func (o *OperatorACL) GetAPIKeys(userEmail string) ([]storage.APIKey, error) {
	if err := o.currentUserActions(userEmail, teleservices.VerbRead); err != nil {
		return nil, trace.Wrap(err)
	}
	return o.operator.GetAPIKeys(userEmail)
}

func (o *OperatorACL) DeleteAPIKey(ctx context.Context, userEmail, token string) error {
	if err := o.currentUserActions(userEmail, teleservices.VerbUpdate); err != nil {
		return trace.Wrap(err)
	}
	return o.operator.DeleteAPIKey(ctx, o.username, token)
}

func (o *OperatorACL) CreateInstallToken(req NewInstallTokenRequest) (*storage.InstallToken, error) {
	// TODO(klizhentas) introduce more fine grained RBAC, right now
	// we use this Update requirement to limit access to admin only users
	if err := o.Action(storage.KindCluster, teleservices.VerbUpdate); err != nil {
		return nil, trace.Wrap(err)
	}
	return o.operator.CreateInstallToken(req)
}

func (o *OperatorACL) CreateProvisioningToken(token storage.ProvisioningToken) error {
	// TODO(klizhentas) introduce more fine grained RBAC, right now
	// we use this Update requirement to limit access to admin only users
	if err := o.Action(storage.KindCluster, teleservices.VerbUpdate); err != nil {
		return trace.Wrap(err)
	}
	return o.operator.CreateProvisioningToken(token)
}

func (o *OperatorACL) GetExpandToken(key SiteKey) (*storage.ProvisioningToken, error) {
	// TODO(klizhentas) introduce more fine grained RBAC, right now
	// we use this Update requirement to limit access to admin only users
	if err := o.ClusterAction(key.SiteDomain, storage.KindCluster, teleservices.VerbUpdate); err != nil {
		return nil, trace.Wrap(err)
	}
	return o.operator.GetExpandToken(key)
}

func (o *OperatorACL) GetTrustedClusterToken(key SiteKey) (storage.Token, error) {
	if err := o.ClusterAction(key.SiteDomain, storage.KindCluster, teleservices.VerbRead); err != nil {
		return nil, trace.Wrap(err)
	}
	return o.operator.GetTrustedClusterToken(key)
}

func (o *OperatorACL) CreateSite(req NewSiteRequest) (*Site, error) {
	err := o.Action(storage.KindCluster, teleservices.VerbCreate)
	if err == nil {
		return o.operator.CreateSite(req)
	}
	// 1st case is when there's a special one-time install token
	token, err := o.users.GetInstallTokenByUser(o.username)
	if err != nil {
		if trace.IsNotFound(err) {
			return nil, trace.AccessDenied("user %v can not create clusters", o.username)
		}
		return nil, trace.BadParameter("internal server error")
	}
	l, err := loc.ParseLocator(req.AppPackage)
	if err != nil {
		return nil, trace.Wrap(err)
	}
	// we are going to update the install token to reduce the
	// scope of the token, it will return a new role
	_, role, err := o.users.UpdateInstallToken(users.InstallTokenUpdateRequest{
		Token:      token.Token,
		SiteDomain: req.DomainName,
		Repository: l.Repository,
	})
	if err != nil {
		return nil, trace.Wrap(err)
	}
	// update checker to use new role that has extended permissions
	o.checker = teleservices.NewRoleSet(role)

	return o.operator.CreateSite(req)
}

func (o *OperatorACL) GetSites(accountID string) ([]Site, error) {
	allClusters, err := o.operator.GetSites(accountID)
	if err != nil {
		return nil, trace.Wrap(err)
	}
	// return only the clusters we have access to
	var clusters []Site
	for _, cluster := range allClusters {
		if err := o.ClusterAction(cluster.Domain, storage.KindCluster, teleservices.VerbRead); err != nil {
			continue
		}
		clusters = append(clusters, cluster)
	}
	return clusters, nil
}

func (o *OperatorACL) GetLocalSite() (*Site, error) {
	return o.operator.GetLocalSite()
}

func (o *OperatorACL) DeleteSite(siteKey SiteKey) error {
	if err := o.ClusterAction(siteKey.SiteDomain, storage.KindCluster, teleservices.VerbDelete); err != nil {
		return trace.Wrap(err)
	}
	return o.operator.DeleteSite(siteKey)
}

func (o *OperatorACL) GetSiteByDomain(domainName string) (*Site, error) {
	if err := o.ClusterAction(domainName, storage.KindCluster, teleservices.VerbRead); err != nil {
		return nil, trace.Wrap(err)
	}
	return o.operator.GetSiteByDomain(domainName)
}

func (o *OperatorACL) GetSite(siteKey SiteKey) (site *Site, err error) {
	if err := o.ClusterAction(siteKey.SiteDomain, storage.KindCluster, teleservices.VerbRead); err != nil {
		return nil, trace.Wrap(err)
	}
	return o.operator.GetSite(siteKey)
}

func (o *OperatorACL) GetAppInstaller(req AppInstallerRequest) (io.ReadCloser, error) {
	if err := o.checker.CheckAccessToRule(o.repoContext(req.Application.Repository), teledefaults.Namespace, storage.KindApp, teleservices.VerbRead, false); err != nil {
		return nil, trace.Wrap(err)
	}
	return o.operator.GetAppInstaller(req)
}

func (o *OperatorACL) DeactivateSite(req DeactivateSiteRequest) error {
	if err := o.ClusterAction(req.SiteDomain, storage.KindCluster, teleservices.VerbUpdate); err != nil {
		return trace.Wrap(err)
	}
	return o.operator.DeactivateSite(req)
}

func (o *OperatorACL) ActivateSite(req ActivateSiteRequest) error {
	if err := o.ClusterAction(req.SiteDomain, storage.KindCluster, teleservices.VerbUpdate); err != nil {
		return trace.Wrap(err)
	}
	return o.operator.ActivateSite(req)
}

func (o *OperatorACL) CompleteFinalInstallStep(req CompleteFinalInstallStepRequest) error {
	if err := o.ClusterAction(req.SiteDomain, storage.KindCluster, teleservices.VerbUpdate); err != nil {
		return trace.Wrap(err)
	}
	return o.operator.CompleteFinalInstallStep(req)
}

func (o *OperatorACL) CheckSiteStatus(ctx context.Context, key SiteKey) error {
	// TODO(klizhentas) introduce more fine grained RBAC, right now
	// we use this Update requirement to limit access to admin only users
	// as this can modify cluster state
	if err := o.ClusterAction(key.SiteDomain, storage.KindCluster, teleservices.VerbUpdate); err != nil {
		return trace.Wrap(err)
	}
	return o.operator.CheckSiteStatus(ctx, key)
}

// ValidateServers runs pre-installation checks
func (o *OperatorACL) ValidateServers(req ValidateServersRequest) error {
	if err := o.ClusterAction(req.SiteDomain, storage.KindCluster, teleservices.VerbRead); err != nil {
		return trace.Wrap(err)
	}
	return o.operator.ValidateServers(req)
}

func (o *OperatorACL) GetSiteInstructions(tokenID string, serverProfile string, params url.Values) (string, error) {
	// tokenID is the private token that grants access by itself to the site
	// so no extra checks are necessary
	return o.operator.GetSiteInstructions(tokenID, serverProfile, params)
}

func (o *OperatorACL) GetSiteOperations(key SiteKey) (SiteOperations, error) {
	if err := o.ClusterAction(key.SiteDomain, storage.KindCluster, teleservices.VerbRead); err != nil {
		return nil, trace.Wrap(err)
	}
	return o.operator.GetSiteOperations(key)
}

func (o *OperatorACL) GetSiteOperation(key SiteOperationKey) (*SiteOperation, error) {
	if err := o.ClusterAction(key.SiteDomain, storage.KindCluster, teleservices.VerbRead); err != nil {
		return nil, trace.Wrap(err)
	}
	return o.operator.GetSiteOperation(key)
}

func (o *OperatorACL) CreateSiteInstallOperation(ctx context.Context, req CreateSiteInstallOperationRequest) (*SiteOperationKey, error) {
	if err := o.ClusterAction(req.SiteDomain, storage.KindCluster, teleservices.VerbUpdate); err != nil {
		return nil, trace.Wrap(err)
	}
	return o.operator.CreateSiteInstallOperation(ctx, req)
}

func (o *OperatorACL) ResumeShrink(key SiteKey) (*SiteOperationKey, error) {
	if err := o.ClusterAction(key.SiteDomain, storage.KindCluster, teleservices.VerbUpdate); err != nil {
		return nil, trace.Wrap(err)
	}
	return o.operator.ResumeShrink(key)
}

func (o *OperatorACL) CreateSiteExpandOperation(ctx context.Context, req CreateSiteExpandOperationRequest) (*SiteOperationKey, error) {
	if err := o.ClusterAction(req.SiteDomain, storage.KindCluster, teleservices.VerbUpdate); err != nil {
		return nil, trace.Wrap(err)
	}
	return o.operator.CreateSiteExpandOperation(ctx, req)
}

func (o *OperatorACL) CreateSiteShrinkOperation(ctx context.Context, req CreateSiteShrinkOperationRequest) (*SiteOperationKey, error) {
	if err := o.ClusterAction(req.SiteDomain, storage.KindCluster, teleservices.VerbUpdate); err != nil {
		return nil, trace.Wrap(err)
	}
	return o.operator.CreateSiteShrinkOperation(ctx, req)
}

func (o *OperatorACL) CreateSiteAppUpdateOperation(ctx context.Context, req CreateSiteAppUpdateOperationRequest) (*SiteOperationKey, error) {
	if err := o.ClusterAction(req.SiteDomain, storage.KindCluster, teleservices.VerbUpdate); err != nil {
		return nil, trace.Wrap(err)
	}
	return o.operator.CreateSiteAppUpdateOperation(ctx, req)
}

func (o *OperatorACL) GetSiteInstallOperationAgentReport(key SiteOperationKey) (*AgentReport, error) {
	if err := o.ClusterAction(key.SiteDomain, storage.KindCluster, teleservices.VerbRead); err != nil {
		return nil, trace.Wrap(err)
	}
	return o.operator.GetSiteInstallOperationAgentReport(key)
}

func (o *OperatorACL) SiteInstallOperationStart(key SiteOperationKey) error {
	if err := o.ClusterAction(key.SiteDomain, storage.KindCluster, teleservices.VerbUpdate); err != nil {
		return trace.Wrap(err)
	}
	return o.operator.SiteInstallOperationStart(key)
}

func (o *OperatorACL) CreateSiteUninstallOperation(ctx context.Context, req CreateSiteUninstallOperationRequest) (*SiteOperationKey, error) {
	if err := o.ClusterAction(req.SiteDomain, storage.KindCluster, teleservices.VerbUpdate); err != nil {
		return nil, trace.Wrap(err)
	}
	return o.operator.CreateSiteUninstallOperation(ctx, req)
}

// CreateClusterGarbageCollectOperation creates a new garbage collection operation in the cluster
func (o *OperatorACL) CreateClusterGarbageCollectOperation(ctx context.Context, req CreateClusterGarbageCollectOperationRequest) (*SiteOperationKey, error) {
	if err := o.ClusterAction(req.ClusterName, storage.KindCluster, teleservices.VerbUpdate); err != nil {
		return nil, trace.Wrap(err)
	}
	return o.operator.CreateClusterGarbageCollectOperation(ctx, req)
}

// CreateUpdateEnvarsOperation creates a new operation to update cluster environment variables
func (o *OperatorACL) CreateUpdateEnvarsOperation(ctx context.Context, req CreateUpdateEnvarsOperationRequest) (*SiteOperationKey, error) {
	if err := o.ClusterAction(req.ClusterKey.SiteDomain, storage.KindCluster, teleservices.VerbUpdate); err != nil {
		return nil, trace.Wrap(err)
	}
	return o.operator.CreateUpdateEnvarsOperation(ctx, req)
}

// CreateUpdateConfigOperation creates a new operation to update cluster configuration
func (o *OperatorACL) CreateUpdateConfigOperation(ctx context.Context, req CreateUpdateConfigOperationRequest) (*SiteOperationKey, error) {
	if err := o.ClusterAction(req.ClusterKey.SiteDomain, storage.KindCluster, teleservices.VerbUpdate); err != nil {
		return nil, trace.Wrap(err)
	}
	return o.operator.CreateUpdateConfigOperation(ctx, req)
}

func (o *OperatorACL) GetSiteOperationLogs(key SiteOperationKey) (io.ReadCloser, error) {
	if err := o.ClusterAction(key.SiteDomain, storage.KindCluster, teleservices.VerbRead); err != nil {
		return nil, trace.Wrap(err)
	}
	return o.operator.GetSiteOperationLogs(key)
}

func (o *OperatorACL) CreateLogEntry(key SiteOperationKey, entry LogEntry) error {
	if err := o.ClusterAction(key.SiteDomain, storage.KindCluster, teleservices.VerbUpdate); err != nil {
		return trace.Wrap(err)
	}
	return o.operator.CreateLogEntry(key, entry)
}

// StreamOperationLogs appends the logs from the provided reader to the
// specified operation (user-facing) log file
func (o *OperatorACL) StreamOperationLogs(key SiteOperationKey, reader io.Reader) error {
	if err := o.ClusterAction(key.SiteDomain, storage.KindCluster, teleservices.VerbUpdate); err != nil {
		return trace.Wrap(err)
	}
	return o.operator.StreamOperationLogs(key, reader)
}

func (o *OperatorACL) GetSiteExpandOperationAgentReport(key SiteOperationKey) (*AgentReport, error) {
	if err := o.ClusterAction(key.SiteDomain, storage.KindCluster, teleservices.VerbRead); err != nil {
		return nil, trace.Wrap(err)
	}
	return o.operator.GetSiteExpandOperationAgentReport(key)
}

func (o *OperatorACL) SiteExpandOperationStart(key SiteOperationKey) error {
	if err := o.ClusterAction(key.SiteDomain, storage.KindCluster, teleservices.VerbUpdate); err != nil {
		return trace.Wrap(err)
	}
	return o.operator.SiteExpandOperationStart(key)
}

func (o *OperatorACL) GetSiteOperationProgress(key SiteOperationKey) (*ProgressEntry, error) {
	if err := o.ClusterAction(key.SiteDomain, storage.KindCluster, teleservices.VerbRead); err != nil {
		return nil, trace.Wrap(err)
	}
	return o.operator.GetSiteOperationProgress(key)
}

func (o *OperatorACL) CreateProgressEntry(key SiteOperationKey, entry ProgressEntry) error {
	if err := o.ClusterAction(key.SiteDomain, storage.KindCluster, teleservices.VerbUpdate); err != nil {
		return trace.Wrap(err)
	}
	return o.operator.CreateProgressEntry(key, entry)
}

func (o *OperatorACL) GetSiteOperationCrashReport(key SiteOperationKey) (io.ReadCloser, error) {
	if err := o.ClusterAction(key.SiteDomain, storage.KindCluster, teleservices.VerbRead); err != nil {
		return nil, trace.Wrap(err)
	}
	return o.operator.GetSiteOperationCrashReport(key)
}

func (o *OperatorACL) GetSiteReport(key SiteKey) (io.ReadCloser, error) {
	if err := o.ClusterAction(key.SiteDomain, storage.KindCluster, teleservices.VerbRead); err != nil {
		return nil, trace.Wrap(err)
	}
	return o.operator.GetSiteReport(key)
}

func (o *OperatorACL) ValidateDomainName(domainName string) error {
	if err := o.ClusterAction(domainName, storage.KindCluster, teleservices.VerbRead); err != nil {
		// when installing via a one-time install link, the token does not have
		// any cluster access yet but we need to let it validate the domain name
		// which happens before creating a cluster
		if teleutils.SliceContainsStr(o.user.GetRoles(), constants.RoleOneTimeLink) {
			return trace.Wrap(err)
		}
	}
	return o.operator.ValidateDomainName(domainName)
}

func (o *OperatorACL) ValidateRemoteAccess(req ValidateRemoteAccessRequest) (*ValidateRemoteAccessResponse, error) {
	if err := o.ClusterAction(req.SiteDomain, storage.KindCluster, teleservices.VerbUpdate); err != nil {
		return nil, trace.Wrap(err)
	}
	return o.operator.ValidateRemoteAccess(req)
}

func (o *OperatorACL) UpdateInstallOperationState(key SiteOperationKey, req OperationUpdateRequest) error {
	if err := o.ClusterAction(key.SiteDomain, storage.KindCluster, teleservices.VerbUpdate); err != nil {
		return trace.Wrap(err)
	}
	return o.operator.UpdateInstallOperationState(key, req)
}

func (o *OperatorACL) UpdateExpandOperationState(key SiteOperationKey, req OperationUpdateRequest) error {
	if err := o.ClusterAction(key.SiteDomain, storage.KindCluster, teleservices.VerbUpdate); err != nil {
		return trace.Wrap(err)
	}
	return o.operator.UpdateExpandOperationState(key, req)
}

func (o *OperatorACL) DeleteSiteOperation(key SiteOperationKey) error {
	if err := o.ClusterAction(key.SiteDomain, storage.KindCluster, teleservices.VerbUpdate); err != nil {
		return trace.Wrap(err)
	}
	return o.operator.DeleteSiteOperation(key)
}

func (o *OperatorACL) SetOperationState(key SiteOperationKey, req SetOperationStateRequest) error {
	if err := o.ClusterAction(key.SiteDomain, storage.KindCluster, teleservices.VerbUpdate); err != nil {
		return trace.Wrap(err)
	}
	return o.operator.SetOperationState(key, req)
}

// CreateOperationPlan saves the provided operation plan
func (o *OperatorACL) CreateOperationPlan(key SiteOperationKey, plan storage.OperationPlan) error {
	if err := o.ClusterAction(key.SiteDomain, storage.KindCluster, teleservices.VerbUpdate); err != nil {
		return trace.Wrap(err)
	}
	return o.operator.CreateOperationPlan(key, plan)
}

// CreateOperationPlanChange creates a new changelog entry for a plan
func (o *OperatorACL) CreateOperationPlanChange(key SiteOperationKey, change storage.PlanChange) error {
	if err := o.ClusterAction(key.SiteDomain, storage.KindCluster, teleservices.VerbUpdate); err != nil {
		return trace.Wrap(err)
	}
	return o.operator.CreateOperationPlanChange(key, change)
}

// GetOperationPlan returns plan for the specified operation
func (o *OperatorACL) GetOperationPlan(key SiteOperationKey) (*storage.OperationPlan, error) {
	if err := o.ClusterAction(key.SiteDomain, storage.KindCluster, teleservices.VerbRead); err != nil {
		return nil, trace.Wrap(err)
	}
	return o.operator.GetOperationPlan(key)
}

// Configure packages configures packages for the specified operation
func (o *OperatorACL) ConfigurePackages(req ConfigurePackagesRequest) error {
	if err := o.ClusterAction(req.SiteDomain, storage.KindCluster, teleservices.VerbUpdate); err != nil {
		return trace.Wrap(err)
	}
	return o.operator.ConfigurePackages(req)
}

func (o *OperatorACL) RotateSecrets(req RotateSecretsRequest) (*RotatePackageResponse, error) {
	if err := o.ClusterAction(req.ClusterName, storage.KindCluster, teleservices.VerbUpdate); err != nil {
		return nil, trace.Wrap(err)
	}
	return o.operator.RotateSecrets(req)
}

func (o *OperatorACL) RotatePlanetConfig(req RotatePlanetConfigRequest) (*RotatePackageResponse, error) {
	if err := o.ClusterAction(req.Key.SiteDomain, storage.KindCluster, teleservices.VerbUpdate); err != nil {
		return nil, trace.Wrap(err)
	}
	return o.operator.RotatePlanetConfig(req)
}

func (o *OperatorACL) RotateTeleportConfig(req RotateTeleportConfigRequest) (*RotatePackageResponse, *RotatePackageResponse, error) {
	if err := o.ClusterAction(req.Key.SiteDomain, storage.KindCluster, teleservices.VerbUpdate); err != nil {
		return nil, nil, trace.Wrap(err)
	}
	return o.operator.RotateTeleportConfig(req)
}

func (o *OperatorACL) ConfigureNode(req ConfigureNodeRequest) error {
	if err := o.ClusterAction(req.ClusterName, storage.KindCluster, teleservices.VerbUpdate); err != nil {
		return trace.Wrap(err)
	}
	return o.operator.ConfigureNode(req)
}

// GetLogForwarders returns a list of configured log forwarders
func (o *OperatorACL) GetLogForwarders(key SiteKey) ([]storage.LogForwarder, error) {
	if err := o.ClusterAction(key.SiteDomain, storage.KindLogForwarder, teleservices.VerbList); err != nil {
		return nil, trace.Wrap(err)
	}
	return o.operator.GetLogForwarders(key)
}

// CreateLogForwarder creates a new log forwarder
func (o *OperatorACL) CreateLogForwarder(ctx context.Context, key SiteKey, forwarder storage.LogForwarder) error {
	if err := o.ClusterAction(key.SiteDomain, storage.KindLogForwarder, teleservices.VerbCreate); err != nil {
		return trace.Wrap(err)
	}
	return o.operator.CreateLogForwarder(ctx, key, forwarder)
}

// UpdateLogForwarder updates an existing log forwarder
func (o *OperatorACL) UpdateLogForwarder(ctx context.Context, key SiteKey, forwarder storage.LogForwarder) error {
	if err := o.ClusterAction(key.SiteDomain, storage.KindLogForwarder, teleservices.VerbUpdate); err != nil {
		return trace.Wrap(err)
	}
	return o.operator.UpdateLogForwarder(ctx, key, forwarder)
}

// DeleteLogForwarder deletes a log forwarder
func (o *OperatorACL) DeleteLogForwarder(ctx context.Context, key SiteKey, forwarderName string) error {
	if err := o.ClusterAction(key.SiteDomain, storage.KindLogForwarder, teleservices.VerbDelete); err != nil {
		return trace.Wrap(err)
	}
	return o.operator.DeleteLogForwarder(ctx, key, forwarderName)
}

<<<<<<< HEAD
// GetClusterMetrics returns basic CPU/RAM metrics for the specified cluster.
func (o *OperatorACL) GetClusterMetrics(ctx context.Context, req ClusterMetricsRequest) (*ClusterMetricsResponse, error) {
	if err := o.ClusterAction(req.SiteDomain, storage.KindCluster, teleservices.VerbRead); err != nil {
		return nil, trace.Wrap(err)
	}
	return o.operator.GetClusterMetrics(ctx, req)
}

func (o *OperatorACL) GetRetentionPolicies(key SiteKey) ([]monitoring.RetentionPolicy, error) {
	if err := o.ClusterAction(key.SiteDomain, storage.KindCluster, teleservices.VerbRead); err != nil {
		return nil, trace.Wrap(err)
	}
	return o.operator.GetRetentionPolicies(key)
}

func (o *OperatorACL) UpdateRetentionPolicy(req UpdateRetentionPolicyRequest) error {
	if err := o.ClusterAction(req.SiteDomain, storage.KindCluster, teleservices.VerbUpdate); err != nil {
		return trace.Wrap(err)
	}
	return o.operator.UpdateRetentionPolicy(req)
}

=======
>>>>>>> 141120a6
func (o *OperatorACL) GetSMTPConfig(key SiteKey) (storage.SMTPConfig, error) {
	if err := o.ClusterAction(key.SiteDomain, storage.KindSMTPConfig, teleservices.VerbRead); err != nil {
		return nil, trace.Wrap(err)
	}
	return o.operator.GetSMTPConfig(key)
}

func (o *OperatorACL) UpdateSMTPConfig(ctx context.Context, key SiteKey, config storage.SMTPConfig) error {
	if err := o.ClusterAction(key.SiteDomain, storage.KindSMTPConfig, teleservices.VerbUpdate); err != nil {
		return trace.Wrap(err)
	}
	return o.operator.UpdateSMTPConfig(ctx, key, config)
}

func (o *OperatorACL) DeleteSMTPConfig(ctx context.Context, key SiteKey) error {
	if err := o.ClusterAction(key.SiteDomain, storage.KindSMTPConfig, teleservices.VerbUpdate); err != nil {
		return trace.Wrap(err)
	}
	return o.operator.DeleteSMTPConfig(ctx, key)
}

func (o *OperatorACL) GetAlerts(key SiteKey) ([]storage.Alert, error) {
	if err := o.ClusterAction(key.SiteDomain, storage.KindAlert, teleservices.VerbList); err != nil {
		return nil, trace.Wrap(err)
	}
	return o.operator.GetAlerts(key)
}

func (o *OperatorACL) UpdateAlert(ctx context.Context, key SiteKey, alert storage.Alert) error {
	if err := o.ClusterAction(key.SiteDomain, storage.KindAlert, teleservices.VerbUpdate); err != nil {
		return trace.Wrap(err)
	}
	return o.operator.UpdateAlert(ctx, key, alert)
}

func (o *OperatorACL) DeleteAlert(ctx context.Context, key SiteKey, name string) error {
	if err := o.ClusterAction(key.SiteDomain, storage.KindAlert, teleservices.VerbUpdate); err != nil {
		return trace.Wrap(err)
	}
	return o.operator.DeleteAlert(ctx, key, name)
}

func (o *OperatorACL) GetAlertTargets(key SiteKey) ([]storage.AlertTarget, error) {
	if err := o.ClusterAction(key.SiteDomain, storage.KindAlertTarget, teleservices.VerbList); err != nil {
		return nil, trace.Wrap(err)
	}
	return o.operator.GetAlertTargets(key)
}

func (o *OperatorACL) UpdateAlertTarget(ctx context.Context, key SiteKey, target storage.AlertTarget) error {
	if err := o.ClusterAction(key.SiteDomain, storage.KindAlertTarget, teleservices.VerbUpdate); err != nil {
		return trace.Wrap(err)
	}
	return o.operator.UpdateAlertTarget(ctx, key, target)
}

func (o *OperatorACL) DeleteAlertTarget(ctx context.Context, key SiteKey) error {
	if err := o.ClusterAction(key.SiteDomain, storage.KindAlertTarget, teleservices.VerbUpdate); err != nil {
		return trace.Wrap(err)
	}
	return o.operator.DeleteAlertTarget(ctx, key)
}

// GetClusterEnvironmentVariables retrieves the cluster runtime environment variables
func (o *OperatorACL) GetClusterEnvironmentVariables(key SiteKey) (storage.EnvironmentVariables, error) {
	if err := o.ClusterAction(key.SiteDomain, storage.KindRuntimeEnvironment, teleservices.VerbList); err != nil {
		return nil, trace.Wrap(err)
	}
	return o.operator.GetClusterEnvironmentVariables(key)
}

// UpdateClusterEnvironmentVariables updates the cluster runtime environment variables
// from the specified request
func (o *OperatorACL) UpdateClusterEnvironmentVariables(req UpdateClusterEnvironRequest) error {
	if err := o.ClusterAction(req.ClusterKey.SiteDomain, storage.KindClusterConfiguration, teleservices.VerbUpdate); err != nil {
		return trace.Wrap(err)
	}
	return o.operator.UpdateClusterEnvironmentVariables(req)
}

// GetClusterConfiguration retrieves the cluster configuration
func (o *OperatorACL) GetClusterConfiguration(key SiteKey) (clusterconfig.Interface, error) {
	if err := o.ClusterAction(key.SiteDomain, storage.KindClusterConfiguration, teleservices.VerbList); err != nil {
		return nil, trace.Wrap(err)
	}
	return o.operator.GetClusterConfiguration(key)
}

// UpdateClusterConfiguration updates the cluster configuration from the specified request
func (o *OperatorACL) UpdateClusterConfiguration(req UpdateClusterConfigRequest) error {
	if err := o.ClusterAction(req.ClusterKey.SiteDomain, storage.KindClusterConfiguration, teleservices.VerbUpdate); err != nil {
		return trace.Wrap(err)
	}
	return o.operator.UpdateClusterConfiguration(req)
}

func (o *OperatorACL) GetApplicationEndpoints(key SiteKey) ([]Endpoint, error) {
	if err := o.ClusterAction(key.SiteDomain, storage.KindCluster, teleservices.VerbRead); err != nil {
		return nil, trace.Wrap(err)
	}
	return o.operator.GetApplicationEndpoints(key)
}

// SignTLSKey signs X509 Public Key with X509 certificate authority of this site
func (o *OperatorACL) SignTLSKey(req TLSSignRequest) (*TLSSignResponse, error) {
	ctx, cluster, err := o.clusterContext(req.SiteDomain)
	if err != nil {
		return nil, trace.Wrap(err)
	}

	err = o.checker.CheckAccessToRule(ctx, cluster.GetMetadata().Namespace, storage.KindCluster, storage.VerbConnect, false)
	if err != nil {
		return nil, trace.Wrap(err)
	}

	roles, err := teleservices.FetchRoles(ctx.User.GetRoles(), o.users, ctx.User.GetTraits())
	if err != nil {
		return nil, trace.Wrap(err)
	}

	kubernetesGroups, err := roles.CheckKubeGroups(req.TTL)
	if err != nil {
		return nil, trace.Wrap(err)
	}

	block, _ := pem.Decode(req.CSR)
	if block == nil {
		return nil, trace.BadParameter("failed to parse CSR")
	}
	certRequest, err := x509.ParseCertificateRequest(block.Bytes)
	if err != nil {
		log.Debugf("failed to parse CSR: %v", err)
		return nil, trace.BadParameter("failed to parse CSR")
	}

	switch certRequest.Subject.CommonName {
	case o.username, defaults.KubeForwarderUser:
	default:
		if err := o.currentUserActions(o.username, teleservices.VerbCreate); err != nil {
			return nil, trace.Wrap(err)
		}
	}

	req.Subject = &signer.Subject{
		CN: certRequest.Subject.CommonName,
	}
	for _, group := range kubernetesGroups {
		req.Subject.Names = append(req.Subject.Names, csr.Name{O: group})
	}

	return o.operator.SignTLSKey(req)
}

// SignSSHKey signs SSH Public Key with SSH user certificate authority of this site
func (o *OperatorACL) SignSSHKey(req SSHSignRequest) (*SSHSignResponse, error) {
	if err := o.currentUserActions(req.User, teleservices.VerbCreate); err != nil {
		return nil, trace.Wrap(err)
	}
	return o.operator.SignSSHKey(req)
}

func (o *OperatorACL) GetCurrentUser() (storage.User, error) {
	return nil, trace.BadParameter("not implemented")
}

func (o *OperatorACL) GetCurrentUserInfo() (*UserInfo, error) {
	return &UserInfo{
		User: o.user,
	}, nil
}

func (o *OperatorACL) GetClusterCertificate(key SiteKey, withSecrets bool) (*ClusterCertificate, error) {
	if withSecrets {
		if err := o.ClusterAction(key.SiteDomain, storage.KindTLSKeyPair, teleservices.VerbRead); err != nil {
			return nil, trace.Wrap(err)
		}
	} else {
		if err := o.ClusterAction(key.SiteDomain, storage.KindCluster, teleservices.VerbRead); err != nil {
			if err := o.ClusterAction(key.SiteDomain, storage.KindTLSKeyPair, teleservices.VerbRead); err != nil {
				return nil, trace.Wrap(err)
			}
		}
	}
	return o.operator.GetClusterCertificate(key, withSecrets)
}

func (o *OperatorACL) UpdateClusterCertificate(ctx context.Context, req UpdateCertificateRequest) (*ClusterCertificate, error) {
	if err := o.ClusterAction(req.SiteDomain, storage.KindCluster, teleservices.VerbUpdate); err != nil {
		return nil, trace.Wrap(err)
	}
	return o.operator.UpdateClusterCertificate(ctx, req)
}

func (o *OperatorACL) DeleteClusterCertificate(ctx context.Context, key SiteKey) error {
	if err := o.ClusterAction(key.SiteDomain, storage.KindCluster, teleservices.VerbUpdate); err != nil {
		if err := o.ClusterAction(key.SiteDomain, storage.KindTLSKeyPair, teleservices.VerbDelete); err != nil {
			return trace.Wrap(err)
		}
	}
	return o.operator.DeleteClusterCertificate(ctx, key)
}

// StepDown asks the process to pause its leader election heartbeat so it can
// give up its leadership
func (o *OperatorACL) StepDown(key SiteKey) error {
	return o.operator.StepDown(key)
}

// UpsertUser creates or updates a user
func (o *OperatorACL) UpsertUser(ctx context.Context, key SiteKey, user teleservices.User) error {
	if err := o.currentUserActions(user.GetName(), teleservices.VerbCreate, teleservices.VerbUpdate); err != nil {
		return trace.Wrap(err)
	}
	return o.operator.UpsertUser(ctx, key, user)
}

// GetUser returns a user by name
func (o *OperatorACL) GetUser(key SiteKey, name string) (teleservices.User, error) {
	if err := o.ClusterAction(key.SiteDomain, storage.KindCluster, teleservices.VerbRead); err != nil {
		if err := o.currentUserActions(name, teleservices.VerbList, teleservices.VerbRead); err != nil {
			return nil, trace.Wrap(err)
		}
	}
	return o.operator.GetUser(key, name)
}

// GetUsers returns all users
func (o *OperatorACL) GetUsers(key SiteKey) ([]teleservices.User, error) {
	if err := o.ClusterAction(key.SiteDomain, storage.KindCluster, teleservices.VerbRead); err != nil {
		if err := o.userActions(teleservices.VerbList, teleservices.VerbRead); err != nil {
			return nil, trace.Wrap(err)
		}
	}
	return o.operator.GetUsers(key)
}

// DeleteUser deletes a user by name
func (o *OperatorACL) DeleteUser(ctx context.Context, key SiteKey, name string) error {
	if err := o.userActions(teleservices.VerbDelete); err != nil {
		return trace.Wrap(err)
	}
	return o.operator.DeleteUser(ctx, key, name)
}

// UpsertClusterAuthPreference updates cluster authentication preference
func (o *OperatorACL) UpsertClusterAuthPreference(ctx context.Context, key SiteKey, auth teleservices.AuthPreference) error {
	if err := o.authPreferenceActions(teleservices.VerbCreate, teleservices.VerbUpdate); err != nil {
		return trace.Wrap(err)
	}
	return o.operator.UpsertClusterAuthPreference(ctx, key, auth)
}

// GetClusterAuthPreference returns cluster authentication preference
func (o *OperatorACL) GetClusterAuthPreference(key SiteKey) (teleservices.AuthPreference, error) {
	if err := o.authPreferenceActions(teleservices.VerbRead); err != nil {
		return nil, trace.Wrap(err)
	}
	return o.operator.GetClusterAuthPreference(key)
}

// UpsertGithubConnector creates or updates a Github connector
func (o *OperatorACL) UpsertGithubConnector(ctx context.Context, key SiteKey, connector teleservices.GithubConnector) error {
	if err := o.ClusterAction(key.SiteDomain, storage.KindCluster, teleservices.VerbUpdate); err != nil {
		if err := o.AuthConnectorActions(teleservices.KindGithubConnector, teleservices.VerbCreate, teleservices.VerbUpdate); err != nil {
			return trace.Wrap(err)
		}
	}
	return o.operator.UpsertGithubConnector(ctx, key, connector)
}

// GetGithubConnector returns a Github connector by name
//
// Returned connector exclude client secret unless withSecrets is true.
func (o *OperatorACL) GetGithubConnector(key SiteKey, name string, withSecrets bool) (teleservices.GithubConnector, error) {
	if err := o.ClusterAction(key.SiteDomain, storage.KindCluster, teleservices.VerbRead); err != nil {
		if err := o.AuthConnectorActions(teleservices.KindGithubConnector, teleservices.VerbRead); err != nil {
			return nil, trace.Wrap(err)
		}
	}
	return o.operator.GetGithubConnector(key, name, withSecrets)
}

// GetGithubConnectors returns all Github connectors
//
// Returned connectors exclude client secret unless withSecrets is true.
func (o *OperatorACL) GetGithubConnectors(key SiteKey, withSecrets bool) ([]teleservices.GithubConnector, error) {
	if err := o.ClusterAction(key.SiteDomain, storage.KindCluster, teleservices.VerbRead); err != nil {
		if err := o.AuthConnectorActions(teleservices.KindGithubConnector, teleservices.VerbList, teleservices.VerbRead); err != nil {
			return nil, trace.Wrap(err)
		}
	}
	return o.operator.GetGithubConnectors(key, withSecrets)
}

// DeleteGithubConnector deletes a Github connector by name
func (o *OperatorACL) DeleteGithubConnector(ctx context.Context, key SiteKey, name string) error {
	if err := o.ClusterAction(key.SiteDomain, storage.KindCluster, teleservices.VerbUpdate); err != nil {
		if err := o.AuthConnectorActions(teleservices.KindGithubConnector, teleservices.VerbDelete); err != nil {
			return trace.Wrap(err)
		}
	}
	return o.operator.DeleteGithubConnector(ctx, key, name)
}

// UpsertAuthGateway updates auth gateway configuration.
func (o *OperatorACL) UpsertAuthGateway(ctx context.Context, key SiteKey, gw storage.AuthGateway) error {
	if err := o.ClusterAction(key.SiteDomain, storage.KindCluster, teleservices.VerbUpdate); err != nil {
		return trace.Wrap(err)
	}
	return o.operator.UpsertAuthGateway(ctx, key, gw)
}

// GetAuthGateway returns auth gateway configuration.
func (o *OperatorACL) GetAuthGateway(key SiteKey) (storage.AuthGateway, error) {
	if err := o.ClusterAction(key.SiteDomain, storage.KindCluster, teleservices.VerbRead); err != nil {
		return nil, trace.Wrap(err)
	}
	return o.operator.GetAuthGateway(key)
}

// ListReleases returns all currently installed application releases in a cluster.
func (o *OperatorACL) ListReleases(req ListReleasesRequest) ([]storage.Release, error) {
	// TODO: Ideally this method would filter out releases a user does not
	// have access to, however Teleport's resources support only a single
	// namespace (default) for now so it is impossible to, for example,
	// create a resource in a different namespace and configure a role
	// to allow/deny access to everything in a certain namespace.
	//
	// Hence, we're returning all releases based on the broader "cluster"
	// permission here but in the future, when Teleport starts respecting
	// namespaces, it might be worth implementing a more granular ACL.
	if err := o.ClusterAction(req.SiteDomain, storage.KindCluster, teleservices.VerbRead); err != nil {
		return nil, trace.Wrap(err)
	}
	return o.operator.ListReleases(req)
}

// EmitAuditEvent saves the provided event in the audit log.
func (o *OperatorACL) EmitAuditEvent(ctx context.Context, req AuditEventRequest) error {
	if err := o.ClusterAction(req.SiteDomain, storage.KindCluster, teleservices.VerbUpdate); err != nil {
		return trace.Wrap(err)
	}
	return o.operator.EmitAuditEvent(ctx, req)
}

// CreateUserInvite creates a new invite token for a user.
func (o *OperatorACL) CreateUserInvite(ctx context.Context, req CreateUserInviteRequest) (*storage.UserToken, error) {
	if err := o.ClusterAction(req.SiteDomain, storage.KindCluster, teleservices.VerbUpdate); err != nil {
		if err := o.ClusterAction(req.SiteDomain, storage.KindInvite, teleservices.VerbCreate); err != nil {
			return nil, trace.Wrap(err)
		}
	}
	return o.operator.CreateUserInvite(ctx, req)
}

// GetUserInvites returns all active user invites.
func (o *OperatorACL) GetUserInvites(ctx context.Context, key SiteKey) ([]storage.UserInvite, error) {
	if err := o.ClusterAction(key.SiteDomain, storage.KindCluster, teleservices.VerbRead); err != nil {
		if err := o.ClusterAction(key.SiteDomain, storage.KindInvite, teleservices.VerbList); err != nil {
			return nil, trace.Wrap(err)
		}
	}
	return o.operator.GetUserInvites(ctx, key)
}

// DeleteUserInvite deletes the specified user invite.
func (o *OperatorACL) DeleteUserInvite(ctx context.Context, req DeleteUserInviteRequest) error {
	if err := o.ClusterAction(req.SiteDomain, storage.KindCluster, teleservices.VerbUpdate); err != nil {
		if err := o.ClusterAction(req.SiteDomain, storage.KindInvite, teleservices.VerbDelete); err != nil {
			return trace.Wrap(err)
		}
	}
	return o.operator.DeleteUserInvite(ctx, req)
}

// CreateUserReset creates a new reset token for a user.
func (o *OperatorACL) CreateUserReset(ctx context.Context, req CreateUserResetRequest) (*storage.UserToken, error) {
	if err := o.ClusterAction(req.SiteDomain, storage.KindCluster, teleservices.VerbUpdate); err != nil {
		if err := o.Action(teleservices.KindUser, teleservices.VerbUpdate); err != nil {
			return nil, trace.Wrap(err)
		}
	}
	return o.operator.CreateUserReset(ctx, req)
}<|MERGE_RESOLUTION|>--- conflicted
+++ resolved
@@ -724,7 +724,6 @@
 	return o.operator.DeleteLogForwarder(ctx, key, forwarderName)
 }
 
-<<<<<<< HEAD
 // GetClusterMetrics returns basic CPU/RAM metrics for the specified cluster.
 func (o *OperatorACL) GetClusterMetrics(ctx context.Context, req ClusterMetricsRequest) (*ClusterMetricsResponse, error) {
 	if err := o.ClusterAction(req.SiteDomain, storage.KindCluster, teleservices.VerbRead); err != nil {
@@ -733,22 +732,6 @@
 	return o.operator.GetClusterMetrics(ctx, req)
 }
 
-func (o *OperatorACL) GetRetentionPolicies(key SiteKey) ([]monitoring.RetentionPolicy, error) {
-	if err := o.ClusterAction(key.SiteDomain, storage.KindCluster, teleservices.VerbRead); err != nil {
-		return nil, trace.Wrap(err)
-	}
-	return o.operator.GetRetentionPolicies(key)
-}
-
-func (o *OperatorACL) UpdateRetentionPolicy(req UpdateRetentionPolicyRequest) error {
-	if err := o.ClusterAction(req.SiteDomain, storage.KindCluster, teleservices.VerbUpdate); err != nil {
-		return trace.Wrap(err)
-	}
-	return o.operator.UpdateRetentionPolicy(req)
-}
-
-=======
->>>>>>> 141120a6
 func (o *OperatorACL) GetSMTPConfig(key SiteKey) (storage.SMTPConfig, error) {
 	if err := o.ClusterAction(key.SiteDomain, storage.KindSMTPConfig, teleservices.VerbRead); err != nil {
 		return nil, trace.Wrap(err)
