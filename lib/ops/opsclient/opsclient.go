--- conflicted
+++ resolved
@@ -987,7 +987,6 @@
 	return trace.Wrap(err)
 }
 
-<<<<<<< HEAD
 // GetClusterMetrics returns basic CPU/RAM metrics for the specified cluster.
 func (c *Client) GetClusterMetrics(ctx context.Context, req ops.ClusterMetricsRequest) (*ops.ClusterMetricsResponse, error) {
 	response, err := c.Get(c.Endpoint("accounts", req.AccountID, "sites",
@@ -1005,29 +1004,6 @@
 	return &metrics, nil
 }
 
-// GetRetentionPolicies returns a list of retention policies for the site
-func (c *Client) GetRetentionPolicies(key ops.SiteKey) ([]monitoring.RetentionPolicy, error) {
-	response, err := c.Get(c.Endpoint(
-		"accounts", key.AccountID, "sites", key.SiteDomain, "monitoring", "retention"), url.Values{})
-	if err != nil {
-		return nil, trace.Wrap(err)
-	}
-	var policies []monitoring.RetentionPolicy
-	err = json.Unmarshal(response.Bytes(), &policies)
-	if err != nil {
-		return nil, trace.Wrap(err)
-	}
-	return policies, nil
-}
-
-// UpdateRetentionPolicy configures metrics retention policy
-func (c *Client) UpdateRetentionPolicy(req ops.UpdateRetentionPolicyRequest) error {
-	_, err := c.PutJSON(c.Endpoint("accounts", req.AccountID, "sites", req.SiteDomain, "monitoring", "retention"), req)
-	return trace.Wrap(err)
-}
-
-=======
->>>>>>> 141120a6
 // GetSMTPConfig returns the cluster SMTP configuration
 func (c *Client) GetSMTPConfig(key ops.SiteKey) (storage.SMTPConfig, error) {
 	response, err := c.Get(c.Endpoint(
