--- conflicted
+++ resolved
@@ -36,6 +36,7 @@
 	"github.com/gravitational/gravity/lib/loc"
 	"github.com/gravitational/gravity/lib/ops"
 	"github.com/gravitational/gravity/lib/ops/events"
+	"github.com/gravitational/gravity/lib/ops/monitoring"
 	"github.com/gravitational/gravity/lib/ops/opsclient"
 	"github.com/gravitational/gravity/lib/pack"
 	"github.com/gravitational/gravity/lib/schema"
@@ -90,15 +91,9 @@
 	// Users service provides access to users
 	Users users.Identity
 
-<<<<<<< HEAD
-	// Monitoring is the monitoring API provider
-	Monitoring monitoring.Monitoring
-
 	// Metrics provides interface for cluster metrics collection.
 	Metrics monitoring.Metrics
 
-=======
->>>>>>> 141120a6
 	// Clock is used to mock time in tests
 	Clock timetools.TimeProvider
 
