/*
Copyright 2018 Gravitational, Inc.

Licensed under the Apache License, Version 2.0 (the "License");
you may not use this file except in compliance with the License.
You may obtain a copy of the License at

    http://www.apache.org/licenses/LICENSE-2.0

Unless required by applicable law or agreed to in writing, software
distributed under the License is distributed on an "AS IS" BASIS,
WITHOUT WARRANTIES OR CONDITIONS OF ANY KIND, either express or implied.
See the License for the specific language governing permissions and
limitations under the License.
*/

// Package webapi implements web proxy handler that provides
// various helpers for web UI, so it's OK
// to put UI specific stuff here
package webapi

import (
	"context"
	"fmt"
	"io"
	"io/ioutil"
	"net/http"
	"strconv"
	"time"

	"github.com/gravitational/gravity/lib/app"
	appsapi "github.com/gravitational/gravity/lib/app"
	"github.com/gravitational/gravity/lib/clients"
	"github.com/gravitational/gravity/lib/cloudprovider/aws"
	awsservice "github.com/gravitational/gravity/lib/cloudprovider/aws/service"
	"github.com/gravitational/gravity/lib/constants"
	"github.com/gravitational/gravity/lib/defaults"
	"github.com/gravitational/gravity/lib/httplib"
	"github.com/gravitational/gravity/lib/loc"
	"github.com/gravitational/gravity/lib/ops"
	"github.com/gravitational/gravity/lib/ops/resources"
	"github.com/gravitational/gravity/lib/pack"
	"github.com/gravitational/gravity/lib/schema"
	"github.com/gravitational/gravity/lib/storage"
	"github.com/gravitational/gravity/lib/systeminfo"
	"github.com/gravitational/gravity/lib/users"
	"github.com/gravitational/gravity/lib/utils"
	"github.com/gravitational/gravity/lib/webapi/ui"

	"github.com/gravitational/form"
	licenseapi "github.com/gravitational/license"
	teleauth "github.com/gravitational/teleport/lib/auth"
	telehttplib "github.com/gravitational/teleport/lib/httplib"
	"github.com/gravitational/teleport/lib/httplib/csrf"
	"github.com/gravitational/teleport/lib/reversetunnel"
	teleservices "github.com/gravitational/teleport/lib/services"
	teleweb "github.com/gravitational/teleport/lib/web"
	"github.com/gravitational/trace"
	"github.com/julienschmidt/httprouter"
	log "github.com/sirupsen/logrus"
)

// Handler is HTTP web API handler
type Handler struct {
	httprouter.Router
	cfg Config
	log.FieldLogger
	plugin Plugin
}

// Config represents web handler configuration parameters
type Config struct {
	// Identity is identity service provided by web api
	Identity users.Identity
	// PrefixURL is a prefix redirect URL for this
	PrefixURL string
	// Auth is a client to authentication service
	Auth teleauth.ClientI
	// WebAuthenticator is used to authenticate web sessions
	WebAuthenticator httplib.Authenticator
	// Operator is the interface to operations service
	Operator ops.Operator
	// Applications is the interface to application management service
	Applications appsapi.Applications
	// Packages is the interface to package management service
	Packages pack.PackageService
	// Providers defines cloud provider-specific functionality
	Providers Providers
	// Tunnel provides access to remote server
	Tunnel reversetunnel.Server
	// Clients provides access to clients for remote clusters such as operator or apps
	Clients *clients.ClusterClients
	// Converter converts objects to UI representation
	Converter ui.Converter
	// Mode is the mode the process is running in
	Mode string
	// Backend is storage backend
	Backend storage.Backend
	// ProxyHost is the address of Teleport proxy
	ProxyHost string
	// ServiceUser specifies the service user to use to
	// create a cluster with for wizard-based installation
	ServiceUser systeminfo.User
}

// Check validates the config
func (c Config) Check() error {
	if c.Identity == nil {
		return trace.BadParameter("missing Identity")
	}
	if c.PrefixURL == "" {
		return trace.BadParameter("missing PrefixURL")
	}
	if c.Auth == nil {
		return trace.BadParameter("missing Auth")
	}
	if c.WebAuthenticator == nil {
		return trace.BadParameter("missing WebAuthenticator")
	}
	if c.Operator == nil {
		return trace.BadParameter("missing Operator")
	}
	if c.Applications == nil {
		return trace.BadParameter("missing Applications")
	}
	if c.Packages == nil {
		return trace.BadParameter("missing Packages")
	}
	if c.Providers == nil {
		return trace.BadParameter("missing Providers")
	}
	if c.Tunnel == nil {
		return trace.BadParameter("missing Tunnel")
	}
	if c.Clients == nil {
		return trace.BadParameter("missing Clients")
	}
	if c.Converter == nil {
		return trace.BadParameter("missing Converter")
	}
	if c.Mode == "" {
		return trace.BadParameter("missing Mode")
	}
	if c.Backend == nil {
		return trace.BadParameter("missing Backend")
	}
	if c.ProxyHost == "" {
		return trace.BadParameter("missing ProxyHost")
	}
	return nil
}

// Plugin allows to customize handler behavior
type Plugin interface {
	// Resources returns resource controller
	Resources(*AuthContext) (resources.Resources, error)
	// CallbackHandler is the OAuth2 provider callback handler
	CallbackHandler(http.ResponseWriter, *http.Request, CallbackParams) error
}

// CallbackParams combines necessary parameters for OAuth2 callback handler
type CallbackParams struct {
	// Username is the name of the authenticated user
	Username string
	// Identity is the external identity of the authenticated user
	Identity teleservices.ExternalIdentity
	// Session is the created web session
	Session teleservices.WebSession
	// Cert is the generated SSH certificate
	Cert []byte
	// TLSCert is the generated TLS certificate
	TLSCert []byte
	// HostSigners is a list of signing host public keys trusted by proxy
	HostSigners []teleservices.CertAuthority
	// Type is the original request type
	Type string
	// CreateWebSession indicates sign in via UI
	CreateWebSession bool
	// CSRFToken the original request CSRF token
	CSRFToken string
	// PublicKey is an optional public key to sign in case of successful authentication
	PublicKey []byte
	// ClientRedirectURL is where successfully authenticated client is redirected
	ClientRedirectURL string
}

// NewAPI returns a new instance of web api handler
func NewAPI(cfg Config) (*Handler, error) {
	err := cfg.Check()
	if err != nil {
		return nil, trace.Wrap(err)
	}

	h := &Handler{
		cfg:         cfg,
		FieldLogger: log.WithField(trace.Component, "webapi"),
	}

	// OAuth2 callbacks
	h.GET("/github/callback", telehttplib.MakeHandler(h.githubCallback))

	// TODO(r0mant): Delete legacy handlers when 6.0 user interface is merged.
	h.GET("/accounts/existing/invites", h.needsAuth(h.getUserInvites))
	h.DELETE("/accounts/existing/invites/:username", h.needsAuth(h.deleteUserInvite))
	h.PUT("/accounts/existing/users", h.needsAuth(h.updateUser))
	h.GET("/accounts/existing/users", h.needsAuth(h.getUsers))
	h.DELETE("/accounts/existing/users/:username", h.needsAuth(h.deleteUser))
	h.POST("/accounts/existing/users/password", h.needsAuth(h.updateUserPassword))
	h.GET("/sites/:domain/endpoints", h.needsAuth(h.getSiteEndpoints))

	// Users
	h.GET("/sites/:domain/users", h.needsAuth(h.getUsers))
	h.PUT("/sites/:domain/users", h.needsAuth(h.updateUser))
	h.PUT("/sites/:domain/users/password", h.needsAuth(h.updateUserPassword))
	h.POST("/sites/:domain/users/:username/reset", h.needsAuth(h.createUserReset))
	h.DELETE("/sites/:domain/users/:username", h.needsAuth(h.deleteUser))

	// Invites
	h.POST("/sites/:domain/invites", h.needsAuth(h.createUserInvite))
	h.GET("/sites/:domain/invites", h.needsAuth(h.getUserInvites))
	h.DELETE("/sites/:domain/invites/:username", h.needsAuth(h.deleteUserInvite))

	// Resources
	h.GET("/sites/:domain/resources/:kind", h.needsAuth(h.getResourceHandler))
	h.PUT("/sites/:domain/resources", h.needsAuth(h.upsertResourceHandler))
	h.POST("/sites/:domain/resources", h.needsAuth(h.upsertResourceHandler))
	h.DELETE("/sites/:domain/resources/:kind/:name", h.needsAuth(h.deleteResourceHandler))

	// Tokens
	h.GET("/tokens/user/:token", telehttplib.MakeHandler(h.getUserToken))
	h.POST("/tokens/invite/done", telehttplib.WithCSRFProtection(h.inviteUserCompleteHandle))
	h.POST("/tokens/reset/done", telehttplib.WithCSRFProtection(h.resetUserCompleteHandle))
	h.POST("/tokens/install", h.needsAuth(h.generateInstallToken))

	// General validation
	h.GET("/domains/:domain_name", h.needsAuth(h.validateDomainName))

	h.GET("/sites/:domain/operations/:operation_id/progress", h.needsAuth(h.getSiteOperationProgress))

	// Operations
	h.GET("/sites/:domain/operations/:operation_id/agent", h.needsAuth(h.agentReport))
	h.POST("/sites/:domain/operations/:operation_id/start", h.needsAuth(h.startOperation))
	h.DELETE("/sites/:domain/operations/:operation_id", h.needsAuth(h.deleteOperation))
	h.GET("/sites/:domain/operations", h.needsAuth(h.getOperations))
	h.POST("/sites/:domain/operations/:operation_id/prechecks", h.needsAuth(h.validateServers))

	// Sites
	h.POST("/sites", h.needsAuth(h.createSite))
	h.POST("/sites/:domain/expand", h.needsAuth(h.expandSite))
	h.POST("/sites/:domain/shrink", h.needsAuth(h.shrinkSite))
	h.GET("/sites/:domain/info", h.needsAuth(h.getClusterInfo))
	h.GET("/sites", h.needsAuth(h.getClusters))
	h.GET("/sites/:domain", h.needsAuth(h.getCluster))
	h.GET("/sites/:domain/servers", h.needsAuth(h.getServers))
	h.GET("/sites/:domain/report", h.needsAuth(h.getSiteReport))
	h.PUT("/sites/:domain", h.needsAuth(h.updateSiteApp))
	h.PUT("/sites/:domain/grafana", h.needsAuth(h.initGrafana))
	h.DELETE("/sites/:domain", h.needsAuth(h.uninstallSite))
	h.GET("/sites/:domain/uninstall", h.needsAuth(h.uninstallStatus))

	// Flavors for installation
	h.GET("/sites/:domain/flavors", h.needsAuth(h.getFlavors))

<<<<<<< HEAD
	// Monitoring
	h.GET("/sites/:domain/monitoring/retention", h.needsAuth(h.getRetentionPolicies))
	h.PUT("/sites/:domain/monitoring/retention", h.needsAuth(h.updateRetentionPolicy))
	h.GET("/sites/:domain/monitoring/metrics", h.needsAuth(h.getClusterMetrics))

=======
>>>>>>> 141120a6
	// Certificates
	h.GET("/sites/:domain/certificate", h.needsAuth(h.getCertificate))
	h.PUT("/sites/:domain/certificate", h.needsAuth(h.updateCertificate))

	// Cloud Provider-specific endpoints
	h.POST("/provider", h.needsAuth(h.validateProvider))

	// Apps
	h.GET("/sites/:domain/apps", h.needsAuth(h.getApps))
	h.POST("/apps", h.needsAuth(h.uploadApp))
	h.GET("/apps/:repository/:package/:version", h.needsAuth(h.getAppPackage))
	h.GET("/apps/:repository/:package/:version/installer", h.needsAuth(h.getAppInstaller))

	// User
	h.GET("/user/context", h.needsAuth(h.getWebContext))
	h.GET("/user/status", h.needsAuth(h.getUserStatus))

	// Connect to Pod
	h.GET("/sites/:domain/connect", h.needsAuth(h.clusterContainerConnect))

	h.NotFound = telehttplib.MakeStdHandler(h.notFound)

	h.SetPlugin(h)
	return h, nil
}

func (m *Handler) notFound(w http.ResponseWriter, r *http.Request) (interface{}, error) {
	return nil, trace.NotFound("method not found")
}

// SetPlugin sets the handler plugin
func (m *Handler) SetPlugin(plugin Plugin) {
	m.plugin = plugin
}

// GetConfig returns the handler config
func (m *Handler) GetConfig() Config {
	return m.cfg
}

// CallbackHandler is the generic OAuth2 provider callback handler
func (m *Handler) CallbackHandler(w http.ResponseWriter, r *http.Request, p CallbackParams) error {
	if p.CreateWebSession {
		err := csrf.VerifyToken(p.CSRFToken, r)
		if err != nil {
			m.Warnf("Failed to verify CSRF token: %v.", err)
			return trace.AccessDenied("access denied")
		}
		m.Info("Redirecting to web browser.")
		err = teleweb.SetSession(w, p.Username, p.Session.GetName())
		if err != nil {
			return trace.Wrap(err)
		}
		telehttplib.SafeRedirect(w, r, p.ClientRedirectURL)
		return nil
	}
	if len(p.PublicKey) == 0 {
		return trace.BadParameter("not a web or console login request")
	}
	m.Info("Redirecting to console login.")
	redirectURL, err := teleweb.ConstructSSHResponse(teleweb.AuthParams{
		Username:          p.Username,
		Identity:          p.Identity,
		Session:           p.Session,
		Cert:              p.Cert,
		TLSCert:           p.TLSCert,
		HostSigners:       p.HostSigners,
		ClientRedirectURL: p.ClientRedirectURL,
	})
	if err != nil {
		return trace.Wrap(err)
	}
	http.Redirect(w, r, redirectURL.String(), http.StatusFound)
	return nil
}

// githubCallback handles the callback from Github during OAuth2 authentication
// flow
//
//   GET /github/callback
//
func (m *Handler) githubCallback(w http.ResponseWriter, r *http.Request, p httprouter.Params) (interface{}, error) {
	result, err := m.cfg.Auth.ValidateGithubAuthCallback(r.URL.Query())
	if err != nil {
		m.Warnf("Error validating callback: %v.", err)
		http.Redirect(w, r, "/web/msg/error/login_failed", http.StatusFound)
		return nil, nil
	}
	m.Infof("Callback: %v %v %v.", result.Username, result.Identity, result.Req.Type)
	return nil, m.plugin.CallbackHandler(w, r, CallbackParams{
		Username:          result.Username,
		Identity:          result.Identity,
		Session:           result.Session,
		Cert:              result.Cert,
		TLSCert:           result.TLSCert,
		HostSigners:       result.HostSigners,
		Type:              result.Req.Type,
		CreateWebSession:  result.Req.CreateWebSession,
		CSRFToken:         result.Req.CSRFToken,
		PublicKey:         result.Req.PublicKey,
		ClientRedirectURL: result.Req.ClientRedirectURL,
	})
}

func (m *Handler) getUserStatus(w http.ResponseWriter, r *http.Request, p httprouter.Params, ctx *AuthContext) (interface{}, error) {
	return httplib.OK(), nil
}

// getUserToken returns information about signup token
//
// GET /portalapi/v1/tokens/secret/<token-id>
//
// {
//     "token": "token-id",
//     "invite_email": "invite email",
//     "expires": "RFC3339 expiration timestamp",
//     "type": "token type", // "account_email" if user invited via email or "account_oidc" if it's OIDC invite
//     "account_id": "account-id", // is set if this token is adding user to existing account
//     "username": "username", // is set if this is password recovery token
//     "qr_code": "base64", // base64 encoded qr code bytes
//     "connector_id": "google" // OpenID Connect connector ID
// }
func (m *Handler) getUserToken(w http.ResponseWriter, r *http.Request, p httprouter.Params) (interface{}, error) {
	userToken, err := m.cfg.Identity.GetUserToken(p[0].Value)
	if err != nil {
		log.Errorf("failed to fetch user token: %v", trace.DebugReport(err))
		// we hide the error from the remote user to avoid giving any hints
		return nil, trace.AccessDenied("bad or expired token")
	}
	return userToken, nil
}

// clusterKey returns cluster key based on the provided parameters.
func clusterKey(ctx *AuthContext, p httprouter.Params) (*ops.SiteKey, error) {
	if p.ByName("domain") != "" {
		return &ops.SiteKey{
			AccountID:  ctx.User.GetAccountID(),
			SiteDomain: p.ByName("domain"),
		}, nil
	}
	// This is only needed to support legacy handlers which didn't include
	// cluster name in their paths - for those, the local cluster is
	// returned.
	//
	// TODO(r0mant): Delete this when 6.0 user interface is merged.
	localCluster, err := ctx.Operator.GetLocalSite()
	if err != nil {
		return nil, trace.Wrap(err)
	}
	key := localCluster.Key()
	return &key, nil
}

type inviteUserReq struct {
	Name  string   `json:"name"`
	Roles []string `json:"roles"`
}

// createUserInvite creates a new invite token for a user.
//
// GET /portalapi/v1/sites/:domain/invites
//
func (m *Handler) createUserInvite(w http.ResponseWriter, r *http.Request, p httprouter.Params, ctx *AuthContext) (interface{}, error) {
	var req inviteUserReq
	if err := telehttplib.ReadJSON(r, &req); err != nil {
		return nil, trace.Wrap(err)
	}
	clusterKey, err := clusterKey(ctx, p)
	if err != nil {
		return nil, trace.Wrap(err)
	}
	inviteToken, err := ctx.Operator.CreateUserInvite(r.Context(),
		ops.CreateUserInviteRequest{
			SiteKey: *clusterKey,
			Name:    req.Name,
			Roles:   req.Roles,
		})
	if err != nil {
		return nil, trace.Wrap(err)
	}
	return inviteToken, nil
}

// getUserInvites returns all active user invites.
//
// GET /portalapi/v1/sites/:domain/invites
//
func (m *Handler) getUserInvites(w http.ResponseWriter, r *http.Request, p httprouter.Params, ctx *AuthContext) (interface{}, error) {
	clusterKey, err := clusterKey(ctx, p)
	if err != nil {
		return nil, trace.Wrap(err)
	}
	invites, err := ctx.Operator.GetUserInvites(r.Context(), *clusterKey)
	if err != nil {
		return nil, trace.Wrap(err)
	}
	return invites, nil
}

// deleteUserInvite deletes the specified user invite.
//
// DELETE /portalapi/v1/sites/:domain/invites/:name
//
func (m *Handler) deleteUserInvite(w http.ResponseWriter, r *http.Request, p httprouter.Params, ctx *AuthContext) (interface{}, error) {
	clusterKey, err := clusterKey(ctx, p)
	if err != nil {
		return nil, trace.Wrap(err)
	}
	err = ctx.Operator.DeleteUserInvite(r.Context(), ops.DeleteUserInviteRequest{
		SiteKey: *clusterKey,
		Name:    p.ByName("username"),
	})
	if err != nil {
		return nil, trace.Wrap(err)
	}
	return httplib.OK(), nil
}

// createUserReset resets user credentials and returns a user token
//
// GET /portalapi/v1/sites/:domain/users/:username/reset
//
func (m *Handler) createUserReset(w http.ResponseWriter, r *http.Request, p httprouter.Params, ctx *AuthContext) (interface{}, error) {
	clusterKey, err := clusterKey(ctx, p)
	if err != nil {
		return nil, trace.Wrap(err)
	}
	resetToken, err := ctx.Operator.CreateUserReset(r.Context(),
		ops.CreateUserResetRequest{
			SiteKey: *clusterKey,
			Name:    p.ByName("username"),
			TTL:     defaults.UserResetTokenTTL,
		})
	if err != nil {
		return nil, trace.Wrap(err)
	}
	return resetToken, nil
}

// getUserACL returns current user access list
//
// GET /portalapi/v1/user/context
//
func (m *Handler) getWebContext(w http.ResponseWriter, r *http.Request, p httprouter.Params, ctx *AuthContext) (interface{}, error) {
	userCtx, err := ui.NewWebContext(ctx.User, ctx.Identity)
	if err != nil {
		return nil, trace.Wrap(err, "Unable to retrieve user information")
	}

	return userCtx, nil
}

// getUsers returns all users and user invites on the specified cluster.
//
// GET /portalapi/v1/sites/:domain/users
//
func (m *Handler) getUsers(w http.ResponseWriter, r *http.Request, p httprouter.Params, ctx *AuthContext) (interface{}, error) {
	clusterKey, err := clusterKey(ctx, p)
	if err != nil {
		return nil, trace.Wrap(err)
	}

	users, err := ctx.Operator.GetUsers(*clusterKey)
	if err != nil {
		return nil, trace.Wrap(err)
	}

	invites, err := ctx.Operator.GetUserInvites(r.Context(), *clusterKey)
	if err != nil {
		return nil, trace.Wrap(err)
	}

	uiUsers := []ui.User{}

	for _, item := range users {
		if user, ok := item.(storage.User); ok {
			if !ui.IsHiddenUserType(user.GetType()) {
				uiUsers = append(uiUsers, ui.NewUserByStorageUser(user))
			}
		}
	}

	for _, item := range invites {
		uiUsers = append(uiUsers, ui.NewUserByInvite(item))
	}

	return uiUsers, nil
}

// updateUser updates existing user
//
// PUT /portalapi/v1/sites/:domain/users
//
// Input : { "id": "admin@gravitational.com", "name": "", "email": "admin@gravitational.com", "roles": [ "@teleadmin" ], "created": "0001-01-01T00:00:00Z", "status": "active", "owner": true }
//
func (m *Handler) updateUser(w http.ResponseWriter, r *http.Request, p httprouter.Params, ctx *AuthContext) (interface{}, error) {
	uiUser := ui.User{}
	if err := telehttplib.ReadJSON(r, &uiUser); err != nil {
		return nil, trace.Wrap(err)
	}
	clusterKey, err := clusterKey(ctx, p)
	if err != nil {
		return nil, trace.Wrap(err)
	}
	err = ctx.Operator.UpdateUser(r.Context(), ops.UpdateUserRequest{
		SiteKey:  *clusterKey,
		Name:     uiUser.Email,
		FullName: uiUser.Name,
		Roles:    uiUser.Roles,
	})
	if err != nil {
		return nil, trace.Wrap(err)
	}
	return httplib.OK(), nil
}

// deleteUser deletes user
//
// DELETE /portalapi/v1/sites/:domain/users/:username
//
// It deletes user invite and all associated tokens
//
func (m *Handler) deleteUser(w http.ResponseWriter, r *http.Request, p httprouter.Params, ctx *AuthContext) (interface{}, error) {
	clusterKey, err := clusterKey(ctx, p)
	if err != nil {
		return nil, trace.Wrap(err)
	}
	err = ctx.Operator.DeleteUser(r.Context(), *clusterKey, p.ByName("username"))
	if err != nil {
		return nil, trace.Wrap(err)
	}
	return httplib.OK(), nil
}

type updatePasswordReq struct {
	OldPassword users.Password `json:"old_password"`
	NewPassword users.Password `json:"new_password"`
}

// updateUserPassword updates the password for the logged in user.
//
// POST /portalapi/v1/sites/:domain/users/password
//
// {"old_password": "base64 encoded old password", "new_password": "base64 encoded new password"}
//
// It changes user's password to the new password if the old password matches
//
func (m *Handler) updateUserPassword(w http.ResponseWriter, r *http.Request, p httprouter.Params, ctx *AuthContext) (interface{}, error) {
	var req *updatePasswordReq
	if err := telehttplib.ReadJSON(r, &req); err != nil {
		return nil, trace.Wrap(err)
	}
	err := ctx.Identity.UpdatePassword(ctx.User.GetName(), req.OldPassword, req.NewPassword)
	if err != nil {
		return nil, trace.Wrap(err)
	}

	return httplib.OK(), nil
}

type authenticatedHandler func(
	http.ResponseWriter, *http.Request, httprouter.Params, *AuthContext) (interface{}, error)

type AuthContext struct {
	// Context is the request context
	Context context.Context
	// User is a current user
	User storage.User
	// Checkers is access checker
	Checker teleservices.AccessChecker
	// Operator is the interface to operations service
	Operator *ops.OperatorACL
	// Applications is the interface to application management service
	Applications appsapi.Applications
	// Packages is the interface to package management service
	Packages pack.PackageService
	// Identity is identity service
	Identity users.Identity
	// SessionContext is a current session context
	SessionContext *teleweb.SessionContext
}

// GetHandlerContext authenticates the session user and returns an appropriate
// handler context
func (m *Handler) GetHandlerContext(w http.ResponseWriter, r *http.Request) (*AuthContext, error) {
	authCreds, err := httplib.ParseAuthHeaders(r)
	if err != nil {
		return nil, trace.Wrap(err)
	}
	if authCreds.Type == httplib.AuthBasic {
		return nil, trace.AccessDenied("method not supported")
	}
	session, err := m.cfg.WebAuthenticator(w, r, true)
	if err != nil {
		return nil, trace.AccessDenied("bad username or password")
	}
	user, err := m.cfg.Identity.GetTelekubeUser(session.GetUser())
	if err != nil {
		return nil, trace.AccessDenied("bad username or password")
	}
	checker, err := m.cfg.Identity.GetAccessChecker(user)
	if err != nil {
		return nil, trace.Wrap(err)
	}
	return &AuthContext{
		// Enrich request context with authenticated user information.
		Context:        context.WithValue(r.Context(), constants.UserContext, user.GetName()),
		User:           user,
		Operator:       ops.OperatorWithACL(m.cfg.Operator, m.cfg.Identity, user, checker),
		Applications:   app.ApplicationsWithACL(m.cfg.Applications, m.cfg.Identity, user, checker),
		Packages:       pack.PackagesWithACL(m.cfg.Packages, m.cfg.Identity, user, checker),
		Identity:       users.IdentityWithACL(m.cfg.Backend, m.cfg.Identity, user, checker),
		Checker:        checker,
		SessionContext: session,
	}, nil
}

func (m *Handler) needsAuth(fn authenticatedHandler) httprouter.Handle {
	return telehttplib.MakeHandler(func(w http.ResponseWriter, r *http.Request, params httprouter.Params) (interface{}, error) {
		context, err := m.GetHandlerContext(w, r)
		if err != nil {
			return nil, trace.Wrap(err)
		}
		result, err := fn(w, r.WithContext(context.Context), params, context)
		log.Debugf("%v %v %v", r.Method, r.URL.String(), err)
		return result, trace.Wrap(err)
	})
}

// recoverPasswordComplete finalizes password recovery process
//
// POST /portalapi/v1/recoveries/start
//
// {"password": "base64 password value", "hotp_value": "one time token", "secret_token": "secret recovery token"}
//
// It sets the password and logs the user in
//
func (m *Handler) resetUserCompleteHandle(w http.ResponseWriter, r *http.Request, p httprouter.Params) (interface{}, error) {
	var req users.UserTokenCompleteRequest
	if err := telehttplib.ReadJSON(r, &req); err != nil {
		return nil, trace.Wrap(err)
	}

	if err := req.Password.Check(); err != nil {
		return nil, trace.Wrap(err)
	}

	websession, err := m.cfg.Identity.ResetUserWithToken(req)
	if err != nil {
		return nil, trace.Wrap(err)
	}

	err = teleweb.SetSession(w, websession.GetUser(), websession.GetName())
	if err != nil {
		return nil, trace.Wrap(err)
	}

	return httplib.OK(), nil
}

func (m *Handler) inviteUserCompleteHandle(w http.ResponseWriter, r *http.Request, p httprouter.Params) (interface{}, error) {
	var req users.UserTokenCompleteRequest
	if err := telehttplib.ReadJSON(r, &req); err != nil {
		return nil, trace.Wrap(err)
	}

	if err := req.Password.Check(); err != nil {
		return nil, trace.Wrap(err)
	}

	websession, err := m.cfg.Identity.CreateUserWithToken(req)
	if err != nil {
		return nil, trace.Wrap(err)
	}

	if err := teleweb.SetSession(w, websession.GetUser(), websession.GetName()); err != nil {
		return nil, trace.Wrap(err)
	}
	return httplib.OK(), nil
}

// validateDomainName ensures that the specified domain name is unique
//
// GET /portalapi/v1/sites/:domain_name
//
// Input: /portalapi/v1/sites/example.com
//
// Output:
// {
//   "suggestions": [
//     "example1.com",
//     "my_example.com",
//   ]
// }
//
// It verifies that the provided domain name is unique, otherwise, a list of possible alternatives
// is generated.

func (m *Handler) validateDomainName(w http.ResponseWriter, r *http.Request, p httprouter.Params, ctx *AuthContext) (interface{}, error) {
	domainName := p[0].Value
	suggestions := []string{}
	if err := ctx.Operator.ValidateDomainName(domainName); err != nil {
		if trace.IsAlreadyExists(err) {
			// TODO: have ValidateDomainName generate alternatives
			suggestions = []string{""}
		} else {
			return nil, trace.Wrap(err)
		}
	}

	return suggestions, nil
}

// validateProvider validates the specified provider and returns basic metadata upon success
//
// POST /portalapi/v1/provider/
//
// Input:
// {
//   "provider": "aws",
//   "variables": {
//     "access_key": "foo",
//     "secret_key": "bar"
//   },
//   "application": "gravitaitonal.io/qux:1.2.3"
// }
//
// Output:
//
// {
//   "aws": {
//     "verify": {
//       "policy": <...>
//     },
//     "vpcs": [
//       {"id": "vpc-e2aaff87", "cidr_block": "172.31.0.0/16", "region": "us-east-1"}
//     ],
//     "regions": [
//       {"name": "us-east-1", "endpoint": "ec2.us-east-1.amazonaws.com"},
//       {"name": "us-west-1", "endpoint": "ec2.us-west-1.amazonaws.com"}
//     ]
//   }
// }
//
// It verifies that the provided credentials are sufficient for install operations and returns
// basic metadata describing the provider
func (m *Handler) validateProvider(w http.ResponseWriter, r *http.Request, p httprouter.Params, authCtx *AuthContext) (interface{}, error) {
	var req ValidateInput
	if err := telehttplib.ReadJSON(r, &req); err != nil {
		return nil, trace.Wrap(err)
	}

	result, err := m.cfg.Providers.Validate(&req, context.TODO())
	if err != nil {
		if _, ok := trace.Unwrap(err).(awsservice.VerificationError); ok {
			w.WriteHeader(http.StatusForbidden)
		}
		return nil, trace.Wrap(err)
	}

	if schema.IsAWSProvider(req.Provider) && result.AWS != nil {
		app, err := authCtx.Applications.GetApp(loc.Locator(req.Application))
		if err != nil {
			return nil, trace.Wrap(err)
		}
		supportedRegions := app.Manifest.Providers.AWS.Regions
		if len(supportedRegions) != 0 {
			result.AWS.FilterRegions(supportedRegions)
		}
	}

	return result, nil
}

// getSiteOperationProgress returns a progress report for this operation
//
// GET /sites/:domain/portalapi/v1/operations/:operation_id/progress
//
// Output:
//
// {
// 	"site_id": "site id",
// 	"operation_id": "operation id",
// 	"created": "timestamp RFC 3339",
// 	"completion": 39,
// 	"state": "one of 'in_progress', 'failed', or 'completed'",
// 	"message": "message to display to user"
// }
//

func (m *Handler) getSiteOperationProgress(w http.ResponseWriter, r *http.Request, p httprouter.Params, context *AuthContext) (interface{}, error) {
	siteDomain, operationID := p[0].Value, p[1].Value
	site, err := context.Operator.GetSiteByDomain(siteDomain)
	if err != nil {
		return nil, trace.Wrap(err)
	}

	opKey := ops.SiteOperationKey{
		AccountID:   site.AccountID,
		SiteDomain:  site.Domain,
		OperationID: operationID,
	}

	progressEntry, err := context.Operator.GetSiteOperationProgress(opKey)

	if err != nil {
		return nil, trace.Wrap(err)
	}

	return progressEntry, nil
}

// agentReport provides update on the specified active operation
//
// GET /sites/:domain/portalapi/v1/operations/:operation_id/agent
//
// Input: operation_id
//
// Output:
// {
//   "can_continue": false,
//   "message": "waiting for servers to come up",
//   "servers": [...<list of already active (known) servers>...],
//   "instructions": <provisioner-specific installation instructions>,
// }
//
// It provides an update on the active operation: list of already active servers
// as well as provider-specific data.
func (m *Handler) agentReport(w http.ResponseWriter, r *http.Request, p httprouter.Params, context *AuthContext) (interface{}, error) {
	siteDomain, operationID := p[0].Value, p[1].Value
	site, err := context.Operator.GetSiteByDomain(siteDomain)
	if err != nil {
		return nil, trace.Wrap(err)
	}
	opKey := ops.SiteOperationKey{
		AccountID:   site.AccountID,
		SiteDomain:  site.Domain,
		OperationID: operationID,
	}
	app, err := context.Applications.GetApp(site.App.Package)
	if err != nil {
		return nil, trace.Wrap(err)
	}
	op, err := context.Operator.GetSiteOperation(opKey)
	if err != nil {
		return nil, trace.Wrap(err)
	}
	var agentReport *ops.AgentReport
	switch op.Type {
	case ops.OperationInstall:
		agentReport, err = context.Operator.GetSiteInstallOperationAgentReport(opKey)
	case ops.OperationExpand:
		agentReport, err = context.Operator.GetSiteExpandOperationAgentReport(opKey)
	}
	if err != nil {
		return nil, trace.Wrap(err)
	}
	servers := make([]serverInfo, 0, len(agentReport.Servers))
	for _, server := range agentReport.Servers {
		profile, err := app.Manifest.NodeProfiles.ByName(server.Role)
		if err != nil {
			return nil, trace.Wrap(err)
		}
		var mounts []storage.Mount
		for _, m := range profile.Mounts() {
			if m.Hidden {
				continue
			}
			mounts = append(mounts, storage.Mount{
				Name:            m.Name,
				Source:          m.Path,
				Destination:     m.TargetPath,
				CreateIfMissing: utils.BoolValue(m.CreateIfMissing),
				SkipIfMissing:   utils.BoolValue(m.SkipIfMissing),
				Recursive:       m.Recursive,
			})
		}
		for i := range mounts {
			for _, m := range server.Mounts {
				if mounts[i].Name == m.Name {
					mounts[i].Source = m.Source
				}
			}
		}
		servers = append(servers, serverInfo{
			Hostname:   server.GetHostname(),
			Interfaces: server.GetNetworkInterfaces(),
			Devices:    server.GetDevices(),
			Role:       server.Role,
			OSInfo:     server.GetOS(),
			Mounts:     mounts,
		})
	}

	return &agentInfo{
		Message: agentReport.Message,
		Servers: servers,
		// TODO: docker configuration needs to be per-node profile
		Docker: app.Manifest.SystemDocker(),
	}, nil
}

type agentInfo struct {
	// Message a user-friendly message that describes the
	// agent cluster state - e.g. whether all agents have connected
	Message string `json:"message"`
	// Servers describes the connected remote agents
	Servers []serverInfo `json:"servers"`
	// Docker describes docker configuration from the application
	// manifest
	Docker schema.Docker `json:"docker"`
}

type serverInfo struct {
	// Hostname is a server hostname
	Hostname string `json:"hostname"`
	// Interfaces lists all network interfaces from host
	Interfaces map[string]storage.NetworkInterface `json:"interfaces"`
	// Devices lists the disks/partitions on the host
	Devices storage.Devices `json:"devices"`
	// Role defines the application-specific server role
	Role string `json:"role"`
	// OSInfo identifies the host operating system
	OSInfo storage.OSInfo `json:"os"`
	// Mounts lists mount overrides
	Mounts []storage.Mount `json:"mounts"`
}

type siteCreateInput struct {
	// AppPackage defines the application package for install
	AppPackage string `json:"app_package"`
	// DomainName is a name that uniquely identifies the installation
	DomainName string `json:"domain_name"`
	// Provider defines cloud-provider specific settings
	Provider cloudProvider `json:"provider"`
	// License is the license to install on site
	License string `json:"license"`
	// Labels is a custom key/value metadata to attach to a new site
	Labels map[string]string `json:"labels"`
}

type cloudProvider struct {
	// Provisioner sets the provisioner to use for this site
	// Provisioner defaults to the name of the provider with the exception
	// of the case of bare-metal installation - when it is `OnPrem`
	Provisioner string `json:"provisioner"`
	// AWS defines AWS-specific configuration
	AWS *awsProvider `json:"aws"`
	// GCE defines GCE-specific configuration
	GCE *gceProvider `json:"gce"`
	// OnPrem defines the attributes of the bare-metal provider
	OnPrem *onPremProvider `json:"onprem"`
}

type awsProvider struct {
	// AccessKey sets the access key ID part of the AWS API key
	AccessKey string `json:"access_key"`
	// SecretKey sets the secret key part of the AWS API key
	SecretKey string `json:"secret_key"`
	// Region defines an AWS region
	Region string `json:"region"`
	// VPCID identifies the VPC to install into
	// If unspecified, a new VPC will be created
	VPCID string `json:"vpc_id"`
	// KeyPair defines a key pair for SSH access to the provisioned node(s)
	KeyPair string `json:"key_pair"`
}

type gceProvider struct {
	// NodeTags lists additional VM instance tags to add
	NodeTags []string `json:"node_tags"`
}

type onPremProvider struct {
	// PodCIDR is the CIDR range for pod subnet
	PodCIDR string `json:"pod_cidr"`
	// ServiceCIDR is the CIDR range for service subnet
	ServiceCIDR string `json:"service_cidr"`
}

type siteCreateOutput struct {
	// SiteDomain identifies the site as a result of the create operation
	SiteDomain string `json:"site_domain"`
}

// createSite configures an install operation for the specified site.
//
// POST /portalapi/v1/sites/
//
// Input:
// {
//   "app_package": "example.com/foo:1.2.3"
//   "provisioner": "aws_terraform",
//   "domain_name": "example.com",
//   "provider": {
//     "provisioner": 'AWS',
//     "aws": {
//       "access_key": "AADGHJ56gfjy_0j",
//       "secret_key": "dhjkfsdAZDGhh1a9fjy_0j19f3",
//       "region": "us-east-1",
//       "vpc_id": "vpc-124abd7a"
//     }
//   }
// }
//
// Output:
// {
//   "site_id": "344238abcd7"
// }
func (m *Handler) createSite(w http.ResponseWriter, r *http.Request, p httprouter.Params, context *AuthContext) (interface{}, error) {
	var input siteCreateInput
	if err := telehttplib.ReadJSON(r, &input); err != nil {
		return nil, trace.Wrap(err)
	}

	req := ops.NewSiteRequest{
		AppPackage: input.AppPackage,
		AccountID:  context.User.GetAccountID(),
		Email:      context.User.GetName(),
		DomainName: input.DomainName,
		License:    input.License,
		Labels:     input.Labels,
	}

	var vars storage.OperationVariables
	provisioner := input.Provider.Provisioner
	switch {
	case input.Provider.AWS != nil:
		req.Provider = schema.ProviderAWS
		if provisioner == "" {
			provisioner = schema.ProvisionerAWSTerraform
		}
		vars.AWS.Region = input.Provider.AWS.Region
		vars.AWS.AccessKey = input.Provider.AWS.AccessKey
		vars.AWS.SecretKey = input.Provider.AWS.SecretKey
		vars.AWS.VPCID = input.Provider.AWS.VPCID
		vars.AWS.KeyPair = input.Provider.AWS.KeyPair
		req.Location = input.Provider.AWS.Region
	case input.Provider.GCE != nil:
		req.Provider = schema.ProviderGCE
		req.CloudConfig.GCENodeTags = input.Provider.GCE.NodeTags
	case input.Provider.OnPrem != nil:
		req.Provider = schema.ProviderOnPrem
		if provisioner == "" {
			provisioner = schema.ProvisionerOnPrem
		}
		vars.OnPrem.PodCIDR = input.Provider.OnPrem.PodCIDR
		vars.OnPrem.ServiceCIDR = input.Provider.OnPrem.ServiceCIDR
	default:
		return nil, trace.BadParameter("provider unspecified in request")
	}

	if req.ServiceUser.IsEmpty() {
		req.ServiceUser = storage.OSUser{
			Name: m.cfg.ServiceUser.Name,
			UID:  strconv.Itoa(m.cfg.ServiceUser.UID),
			GID:  strconv.Itoa(m.cfg.ServiceUser.GID),
		}
	}
	site, err := context.Operator.CreateSite(req)
	if err != nil {
		return nil, trace.Wrap(err)
	}
	opReq := ops.CreateSiteInstallOperationRequest{
		SiteDomain:  site.Domain,
		AccountID:   site.AccountID,
		Provisioner: provisioner,
		Variables:   vars,
	}
	key, err := context.Operator.CreateSiteInstallOperation(r.Context(), opReq)
	if err != nil {
		siteKey := site.Key()
		errDelete := context.Operator.DeleteSite(siteKey)
		if errDelete != nil {
			log.Errorf("failed to delete site %v: %v", siteKey, trace.DebugReport(errDelete))
		}
		return nil, trace.Wrap(err)
	}
	return &siteCreateOutput{key.SiteDomain}, nil
}

type siteExpandInput struct {
	// ServerProfile defines the server profile to expand with
	ServerProfile string `json:"profile"`
	// Provider defines cloud-provider specific settings
	Provider cloudProvider `json:"provider"`
}

type siteExpandOutput struct {
	// Operation defines the active expand operation
	Operation ops.SiteOperation `json:"operation"`
}

// expandSite configures an expand operation for the specified site.
//
// POST /portalapi/v1/sites/:site_id/expand
//
// Input:
// {
//   provider: {
//     provisioner: 'aws_terraform',
//     profile: 'database',
//     aws: {
//       access_key: "AADGHJ56gfjy_0j",
//       secret_key: "dhjkfsdAZDGhh1a9fjy_0j19f3",
//     }
//   }
// }
//
// Output:
// {
//   "operation_id": "13423abcf576234d"
// }
//
func (m *Handler) expandSite(w http.ResponseWriter, r *http.Request, p httprouter.Params, context *AuthContext) (interface{}, error) {
	siteDomain := p[0].Value
	site, err := context.Operator.GetSite(ops.SiteKey{
		SiteDomain: siteDomain,
		AccountID:  context.User.GetAccountID(),
	})
	if err != nil {
		return nil, trace.Wrap(err)
	}

	var input siteExpandInput
	if err := telehttplib.ReadJSON(r, &input); err != nil {
		return nil, trace.Wrap(err)
	}

	var vars storage.OperationVariables
	provisioner := input.Provider.Provisioner
	switch {
	case input.Provider.AWS != nil:
		if provisioner == "" {
			provisioner = schema.ProvisionerAWSTerraform
		}
		if provisioner == schema.ProvisionerOnPrem {
			break
		}
		vars.AWS.AccessKey = input.Provider.AWS.AccessKey
		vars.AWS.SecretKey = input.Provider.AWS.SecretKey
	case input.Provider.OnPrem != nil:
		if provisioner == "" {
			provisioner = schema.ProvisionerOnPrem
		}
	}

	opReq := ops.CreateSiteExpandOperationRequest{
		SiteDomain:  site.Domain,
		AccountID:   site.AccountID,
		Provisioner: provisioner,
		Variables:   vars,
	}
	if input.ServerProfile != "" {
		opReq.Servers = map[string]int{input.ServerProfile: 1}
	}
	var operationKey *ops.SiteOperationKey
	if operationKey, err = context.Operator.CreateSiteExpandOperation(r.Context(), opReq); err != nil {
		return nil, trace.Wrap(err)
	}
	var operation *ops.SiteOperation
	if operation, err = context.Operator.GetSiteOperation(*operationKey); err != nil {
		return nil, trace.Wrap(err)
	}
	return &siteExpandOutput{*operation}, nil
}

type siteShrinkInput struct {
	// Servers is a list of server hostnames to delete
	Servers []string `json:"servers"`
	// Provider defines cloud-provider specific settings
	Provider cloudProvider `json:"provider"`
}

type siteShrinkOutput struct {
	// Operation is the launched shrink operation
	Operation ops.SiteOperation `json:"operation"`
}

// shrinkSite launches shrink operation for the specified site
//
// POST /portalapi/v1/sites/:site_id/shrink
//
// Input:
// {
//   servers: ["hostname"],
//   provider: {
//     aws: {
//       access_key: "AADGHJ56gfjy_0j",
//       secret_key: "dhjkfsdAZDGhh1a9fjy_0j19f3"
//     }
//   }
// }
//
// Output:
// {
//   "operation": ops.SiteOperation
// }
//
func (m *Handler) shrinkSite(w http.ResponseWriter, r *http.Request, p httprouter.Params, context *AuthContext) (interface{}, error) {
	var input siteShrinkInput
	if err := telehttplib.ReadJSON(r, &input); err != nil {
		return nil, trace.Wrap(err)
	}

	var vars storage.OperationVariables
	if input.Provider.AWS != nil {
		vars.AWS.AccessKey = input.Provider.AWS.AccessKey
		vars.AWS.SecretKey = input.Provider.AWS.SecretKey
	}

	key, err := context.Operator.CreateSiteShrinkOperation(r.Context(), ops.CreateSiteShrinkOperationRequest{
		AccountID:   context.User.GetAccountID(),
		SiteDomain:  p.ByName("domain"),
		Variables:   vars,
		Servers:     input.Servers,
		Provisioner: input.Provider.Provisioner,
	})
	if err != nil {
		return nil, trace.Wrap(err)
	}

	operation, err := context.Operator.GetSiteOperation(*key)
	if err != nil {
		return nil, trace.Wrap(err)
	}

	return siteShrinkOutput{Operation: *operation}, nil
}

// getCluster returns the specified cluster object.
//
//   GET /portalapi/v1/sites/:domain?shallow=(true|false)
//
// Output:
//
//   webCluster
//
// If 'shallow' flag is true, returns stripped down cluster objects that do
// not include raw manifest data, icons and other verbose fields.
func (m *Handler) getCluster(w http.ResponseWriter, r *http.Request, p httprouter.Params, context *AuthContext) (interface{}, error) {
	shallow, err := utils.ParseBoolFlag(r, "shallow", false)
	if err != nil {
		return nil, trace.Wrap(err)
	}
	key, err := clusterKey(context, p)
	if err != nil {
		return nil, trace.Wrap(err)
	}
	cluster, err := context.Operator.GetSite(*key)
	if err != nil {
		return nil, trace.Wrap(err)
	}
	releases, err := getReleases(context.Operator, *cluster)
	if err != nil {
		m.Errorf("Failed to retrieve releases information for cluster %v: %v.",
			cluster, trace.DebugReport(err))
	}
	webCluster := newWebCluster(*cluster, releases, shallow)
	return &webCluster, nil
}

// getApps retrieves the list of site app's packages of all available versions
//
// GET /portalapi/v1/sites/:domain/apps
//
// Input: site_id
//
// Output:
// [{
//   "manifest": {},
//   "package": "repository/package:version"
// }]
func (m *Handler) getApps(w http.ResponseWriter, r *http.Request, p httprouter.Params, context *AuthContext) (interface{}, error) {
	siteDomain := p[0].Value
	site, err := context.Operator.GetSite(ops.SiteKey{
		SiteDomain: siteDomain,
		AccountID:  context.User.GetAccountID(),
	})
	if err != nil {
		return nil, trace.Wrap(err)
	}

	var appService app.Applications
	if m.cfg.Mode == constants.ComponentSite {
		// when running in cluster mode, use local apps service
		appService = context.Applications
	} else {
		// when running in Ops Center mode, use remote cluster apps client
		appService, err = m.cfg.Clients.AppsClient(site.Domain)
		if err != nil {
			return nil, trace.Wrap(err)
		}
	}

	apps, err := appService.ListApps(appsapi.ListAppsRequest{
		Repository: site.App.Package.Repository,
	})
	if err != nil {
		return nil, trace.Wrap(err)
	}

	var out []appsapi.Application
	for _, app := range apps {
		// Filter out application images as UI does not support them yet.
		if app.Manifest.Kind == schema.KindApplication {
			continue
		}
		if app.Package.Name == site.App.Package.Name {
			out = append(out, app)
		}
	}

	return out, nil
}

// uploadApp uploads a new application package
//
// POST /portalapi/v1/apps
//
// Input: application package
//
// Output:
// {
//    "manifest": "application manifest",
//    "package": "application package",
// }
func (m *Handler) uploadApp(w http.ResponseWriter, r *http.Request, p httprouter.Params, context *AuthContext) (interface{}, error) {
	var files form.Files
	if err := form.Parse(r, form.FileSlice("source", &files)); err != nil {
		return nil, trace.Wrap(err)
	}
	defer files.Close()
	if len(files) != 1 {
		return nil, trace.BadParameter("expected a single file but got %v", len(files))
	}

	progressC := make(chan *appsapi.ProgressEntry)
	errorC := make(chan error, 1)
	req := &appsapi.ImportRequest{
		Source:    files[0],
		Email:     context.User.GetName(),
		ProgressC: progressC,
		ErrorC:    errorC,
	}
	op, err := context.Applications.CreateImportOperation(req)
	if err != nil {
		return nil, trace.Wrap(err)
	}

	for _ = range progressC {
	}

	if err = <-errorC; err != nil {
		return nil, trace.Wrap(err)
	}

	app, err := context.Applications.GetImportedApplication(*op)
	return app, trace.Wrap(err)
}

// getCertificate returns information about the cluster certificate
//
// GET /portalapi/v1/sites/:domain/certificate
//
// Output:
//
//   `certificateOutput` struct
//
func (m *Handler) getCertificate(w http.ResponseWriter, r *http.Request, p httprouter.Params, context *AuthContext) (interface{}, error) {
	cert, err := context.Operator.GetClusterCertificate(ops.SiteKey{
		AccountID:  context.User.GetAccountID(),
		SiteDomain: p[0].Value,
	}, false)
	if err != nil {
		return nil, trace.Wrap(err)
	}
	info, err := utils.ParseCertificate(cert.Certificate)
	if err != nil {
		return nil, trace.Wrap(err)
	}
	return info, nil
}

// updateCertificate updates the cluster certificate
//
// PUT /portalapi/v1/sites/:domain/certificate
//
// Input:
//
//   file `certificate` with certificate
//   file `private_key` with private key
//   (optional) file `intermediate` with intermediate certificates
//
// Output:
//
//   `certificateOutput` struct
//
func (m *Handler) updateCertificate(w http.ResponseWriter, r *http.Request, p httprouter.Params, context *AuthContext) (interface{}, error) {
	certificate, err := readFile(r, "certificate")
	if err != nil {
		return nil, trace.Wrap(err)
	}

	privateKey, err := readFile(r, "private_key")
	if err != nil {
		return nil, trace.Wrap(err)
	}

	intermediate, err := readFile(r, "intermediate")
	if err != nil && !trace.IsNotFound(err) {
		return nil, trace.Wrap(err)
	}

	cert, err := context.Operator.UpdateClusterCertificate(r.Context(), ops.UpdateCertificateRequest{
		AccountID:    context.User.GetAccountID(),
		SiteDomain:   p[0].Value,
		Certificate:  certificate,
		PrivateKey:   privateKey,
		Intermediate: intermediate,
	})
	if err != nil {
		return nil, trace.Wrap(err)
	}

	info, err := utils.ParseCertificate(cert.Certificate)
	if err != nil {
		return nil, trace.Wrap(err)
	}

	return info, nil
}

// readFile reads the file by the provided name from the request and
// returns its content
func readFile(r *http.Request, name string) ([]byte, error) {
	var files form.Files
	err := form.Parse(r, form.FileSlice(name, &files))
	if err != nil {
		return nil, trace.Wrap(err)
	}
	defer files.Close()
	if len(files) == 0 {
		return nil, trace.NotFound("file %q is not provided", name)
	}
	if len(files) != 1 {
		return nil, trace.BadParameter("expected 1 file %q, got %v", name, len(files))
	}
	data, err := ioutil.ReadAll(files[0])
	if err != nil {
		return nil, trace.Wrap(err)
	}
	return data, nil
}

// webCluster represents a UI cluster object.
type webCluster struct {
	// Site is the backend cluster object.
	ops.Site
	// Releases is a list of applications installed on the cluster.
	Releases []webRelease `json:"releases"`
}

// newWebCluster makes a new web representation of a cluster.
func newWebCluster(cluster ops.Site, releases []webRelease, shallow bool) webCluster {
	webCluster := webCluster{Site: cluster, Releases: releases}
	// If 'shallow' is true, return a stripped down copy of the cluster
	// object with some of the fields set to empty values such as icons
	// and manifest data.
	//
	// This significantly reduces amount of traffic b/w frontend and server and
	// improves the web application performance.
	if shallow {
		webCluster.App = ops.Application{}
		for i := range webCluster.Releases {
			webCluster.Releases[i].ChartIcon = ""
		}
	}
	return webCluster
}

// getClusters returns all registered clusters.
//
// TODO: This method should eventually go away as both Gravity and Teleport
//       dashboards will be using the same Teleport's "get clusters" API that
//       will be just returning extended objects for Gravity.
//
//   GET /portalapi/v1/sites?shallow=(true|false)
//
// Output:
//
//   []webCluster
//
// If 'shallow' flag is true, returns stripped down cluster objects that do
// not include raw manifest data, icons and other verbose fields.
func (m *Handler) getClusters(w http.ResponseWriter, r *http.Request, p httprouter.Params, context *AuthContext) (interface{}, error) {
	shallow, err := utils.ParseBoolFlag(r, "shallow", false)
	if err != nil {
		return nil, trace.Wrap(err)
	}
	clusters, err := context.Operator.GetSites(context.User.GetAccountID())
	if err != nil {
		return nil, trace.Wrap(err)
	}
	var webClusters []webCluster
	for _, cluster := range clusters {
		releases, err := getReleases(context.Operator, cluster)
		if err != nil {
			m.Errorf("Failed to retrieve releases information for cluster %v: %v.",
				cluster, trace.DebugReport(err))
		}
		webClusters = append(webClusters, newWebCluster(
			cluster, releases, shallow))
	}
	return webClusters, nil
}

type siteUpdateInput struct {
	Package string `json:"package"`
}

type siteUpdateOutput struct {
	OperationID string `json:"operation_id"`
}

// updateSiteApp starts the operation of updating the application installed on the site
//
// PUT /portalapi/v1/sites/:site_id
//
// Input: site_id, package
//
// Output:
// {
//   "operation_id": "123456789"
// }
func (m *Handler) updateSiteApp(w http.ResponseWriter, r *http.Request, p httprouter.Params, context *AuthContext) (interface{}, error) {
	var input siteUpdateInput
	if err := telehttplib.ReadJSON(r, &input); err != nil {
		return nil, trace.Wrap(err)
	}
	req := ops.CreateSiteAppUpdateOperationRequest{
		AccountID:   context.User.GetAccountID(),
		SiteDomain:  p[0].Value,
		App:         input.Package,
		StartAgents: true,
	}
	log.Infof("got site update operation request: %v", req)
	op, err := context.Operator.CreateSiteAppUpdateOperation(r.Context(), req)
	if err != nil {
		return nil, trace.Wrap(err)
	}
	return &siteUpdateOutput{op.OperationID}, nil
}

type uninstallSiteInput struct {
	// Variables contains operation specific parameters, e.g. AWS keys
	Variables struct {
		// AccessKey is AWS API access key
		AccessKey string `json:"access_key"`
		// SecretKey is AWS API secret key
		SecretKey string `json:"secret_key"`
	} `json:"variables"`
	// Force ignores the errors during application uninstallation
	Force bool `json:"force"`
	// Remove removes the site entry from the database but does not touch
	// provisioned servers or running application
	Remove bool `json:"remove_only"`
}

// uninstallSite uninstalls resources and deletes state of the specified site
//
// DELETE /portalapi/v1/sites/:domain
//
// Input:
//
//   uninstallSiteInput
//
// Output:
//
//   {
//     "message": "ok"
//   }
//
// The operation proceeds even in case of operational errors and always succeeds.
func (m *Handler) uninstallSite(w http.ResponseWriter, r *http.Request, p httprouter.Params, context *AuthContext) (interface{}, error) {
	var input uninstallSiteInput
	if err := telehttplib.ReadJSON(r, &input); err != nil {
		return nil, trace.Wrap(err)
	}

	// if we're asked only to remove the site from OpsCenter, do not launch uninstall operation
	if input.Remove {
		log.Infof("removing site %v from OpsCenter", p.ByName("domain"))
		err := context.Operator.DeleteSite(ops.SiteKey{
			AccountID:  context.User.GetAccountID(),
			SiteDomain: p.ByName("domain"),
		})
		if err != nil {
			return nil, trace.Wrap(err)
		}

		return httplib.OK(), nil
	}

	opKey, err := context.Operator.CreateSiteUninstallOperation(r.Context(), ops.CreateSiteUninstallOperationRequest{
		AccountID:  context.User.GetAccountID(),
		SiteDomain: p.ByName("domain"),
		Force:      input.Force,
		Variables: storage.OperationVariables{
			AWS: storage.AWSVariables{
				AccessKey: input.Variables.AccessKey,
				SecretKey: input.Variables.SecretKey,
			},
		},
	})
	if err != nil {
		return nil, trace.Wrap(err)
	}

	go monitorUninstallProgress(context.Operator, *opKey)
	return httplib.OK(), nil
}

func (m *Handler) uninstallStatus(w http.ResponseWriter, r *http.Request, p httprouter.Params, context *AuthContext) (interface{}, error) {
	status, err := ui.GetUninstallStatus(context.User.GetAccountID(), p.ByName("domain"), context.Operator)
	if err != nil {
		return nil, trace.Wrap(err)
	}

	return status, nil
}

func monitorUninstallProgress(operator ops.Operator, opKey ops.SiteOperationKey) {
	var progress *ops.ProgressEntry
	var err error
	for {
		time.Sleep(defaults.ProgressPollTimeout)
		progress, err = operator.GetSiteOperationProgress(opKey)
		if err != nil {
			break
		}
		switch progress.State {
		case ops.ProgressStateCompleted:
		case ops.ProgressStateFailed:
			err = trace.Errorf(progress.Message)
		default:
			continue
		}
		break
	}
	if err != nil {
		log.Errorf("failed to wait on uninstall operation: %v", err)
	}
}

// getClusterInfo returns basic information about the specified cluster such
// as connection information.
//
//   GET /portalapi/v1/sites/:domain/info
//
// Output:
//
//   clusterInfo
func (m *Handler) getClusterInfo(w http.ResponseWriter, r *http.Request, p httprouter.Params, ctx *AuthContext) (interface{}, error) {
	cluster, err := ctx.Operator.GetSite(ops.SiteKey{
		AccountID:  ctx.User.GetAccountID(),
		SiteDomain: p.ByName("domain"),
	})
	if err != nil {
		return nil, trace.Wrap(err)
	}
	clusterInfo, err := getClusterInfo(ctx.Operator, *cluster)
	if err != nil {
		return nil, trace.Wrap(err)
	}
	return clusterInfo, nil
}

// getEndpoints returns a list of endpoints of the application installed on site
//
//   GET /portalapi/v1/sites/:domain/endpoints
//
// Input:
//
//   none
//
// Output:
//
//   []ops.Endpoint
func (m *Handler) getSiteEndpoints(w http.ResponseWriter, r *http.Request, p httprouter.Params, context *AuthContext) (interface{}, error) {
	endpoints, err := context.Operator.GetApplicationEndpoints(ops.SiteKey{
		AccountID:  context.User.GetAccountID(),
		SiteDomain: p.ByName("domain"),
	})
	return endpoints, trace.Wrap(err)
}

// getSiteReport returns a tarball with collected information about the site
//
//   GET /portalapi/v1/sites/:domain/report
//
// Input:
//
//   none
//
// Output:
//
//   report.tar
func (m *Handler) getSiteReport(w http.ResponseWriter, r *http.Request, p httprouter.Params, context *AuthContext) (interface{}, error) {
	reader, err := context.Operator.GetSiteReport(ops.SiteKey{
		AccountID:  context.User.GetAccountID(),
		SiteDomain: p.ByName("domain"),
	})
	if err != nil {
		return nil, trace.Wrap(err)
	}
	defer reader.Close()

	w.Header().Set("Content-Type", "application/x-gzip")
	w.Header().Set("Content-Disposition", fmt.Sprintf("attachment; filename=%v", defaults.ReportTarball))

	_, err = io.Copy(w, reader)
	return nil, trace.Wrap(err)
}

// getServers obtains the list of server nodes for the specified site
//
// GET /portalapi/v1/sites/:domain/servers
//
// Input:
//   site_id
//
// Output:
// [{
//   "hostname": "foo.example.com",
//   "ip": "192.176.178.31",
//   "role": "database",
//   "display_role": "database server",
//   "instance_type": "c3.2xlarge"
// }]
//
func (m *Handler) getServers(w http.ResponseWriter, r *http.Request, p httprouter.Params, context *AuthContext) (interface{}, error) {
	siteDomain := p.ByName("domain")
	site, err := context.Operator.GetSite(ops.SiteKey{
		SiteDomain: siteDomain,
		AccountID:  context.User.GetAccountID(),
	})
	if err != nil {
		return nil, trace.Wrap(err)
	}
	remoteSite, err := m.cfg.Tunnel.GetSite(site.Domain)
	if err != nil {
		return nil, trace.Wrap(err)
	}

	client, err := remoteSite.GetClient()
	if err != nil {
		return nil, trace.Wrap(err)
	}

	nodes, err := client.GetNodes(defaults.Namespace)
	if err != nil {
		return nil, trace.Wrap(err)
	}

	servers := make([]serverListItem, 0, len(nodes))
	for _, node := range nodes {
		labels := node.GetAllLabels()
		servers = append(servers, serverListItem{
			Server: storage.Server{
				Hostname:    labels[ops.Hostname],
				AdvertiseIP: labels[ops.AdvertiseIP],
				Role:        labels[ops.AppRole],
			},
			DisplayRole:  labels[schema.DisplayRole],
			InstanceType: labels[ops.InstanceType],
			PublicIPv4:   labels[defaults.TeleportPublicIPv4Label],
			ServerID:     node.GetName(),
		})
	}
	return servers, nil
}

type serverListItem struct {
	storage.Server
	DisplayRole  string `json:"display_role"`
	InstanceType string `json:"instance_type"`
	PublicIPv4   string `json:"public_ipv4"`
	// ServerID matches the name of the server from metadata
	// and is equivalent to server ID from the V1 schema
	ServerID string `json:"id"`
}

// getFlavors returns a list of flavors for the installation.
//
// GET /portalapi/v1/sites/:domain/flavors
//
// Output:
// {
//   "title": "Flavors title",
//   "items": [
//     {
//       "name": "Flavor 1",
//        ...
//     },
//     {
//       "name": "Flavor 2",
//        ...
//     },
//   ]
// }
func (m *Handler) getFlavors(w http.ResponseWriter, r *http.Request, p httprouter.Params, context *AuthContext) (interface{}, error) {
	siteDomain := p[0].Value
	site, err := context.Operator.GetSiteByDomain(siteDomain)
	if err != nil {
		return nil, trace.Wrap(err)
	}

	app, err := context.Applications.GetApp(site.App.Package)
	if err != nil {
		return nil, trace.Wrap(err)
	}

	var licensePayload *licenseapi.Payload
	if site.License != nil {
		licensePayload = &site.License.Payload
	}

	return getSliderOptions(site, app, licensePayload), nil
}

type sliderOptions struct {
	Title       string         `json:"title"`
	Description string         `json:"description"`
	Default     string         `json:"default"`
	Items       []sliderOption `json:"items"`
}

type sliderOption struct {
	Name        string                `json:"name"`
	Description string                `json:"description"`
	Profiles    map[string]sliderItem `json:"profiles"`
}

type sliderItem struct {
	Count         int      `json:"count"`
	InstanceTypes []string `json:"instance_types"`
}

// getSliderOptions returns a list of app flavors that satisfy the provided license.
func getSliderOptions(site *ops.Site, app *appsapi.Application, license *licenseapi.Payload) sliderOptions {
	// if the app does not have flavors, return an empty list right away
	if len(app.Manifest.Installer.Flavors.Items) == 0 {
		return sliderOptions{}
	}

	options := sliderOptions{
		Title:       app.Manifest.Installer.Flavors.Prompt,
		Description: app.Manifest.Installer.Flavors.Description,
		Default:     app.Manifest.Installer.Flavors.Default,
	}

	// before returning flavors, filter out instance types not supported in the site's region
	defer func() {
		for i, option := range options.Items {
			for j, profile := range option.Profiles {
				options.Items[i].Profiles[j] = sliderItem{
					Count:         profile.Count,
					InstanceTypes: aws.SupportedInstanceTypes(site.Location, profile.InstanceTypes),
				}
			}
		}
	}()

	allInstanceTypes := make(map[string][]string)
	for _, profile := range app.Manifest.NodeProfiles {
		allInstanceTypes[profile.Name] = profile.Providers.AWS.InstanceTypes
	}

	// if the app does not require license, return all flavors
	if app.Manifest.License == nil || !app.Manifest.License.Enabled {
		for _, flavor := range app.Manifest.Installer.Flavors.Items {
			options.Items = append(
				options.Items, flavorToSliderOption(flavor, allInstanceTypes))
		}
		return options
	}

	allowedInstanceTypes := make(map[string][]string)
	for name, types := range allInstanceTypes {
		allowedInstanceTypes[name] = license.FilterInstanceTypes(types)
	}

	// if license is present, pick only matching flavors
FlavorsLoop:
	for _, flavor := range app.Manifest.Installer.Flavors.Items {
		// calculate how many nodes in total this flavor has
		totalCount := 0
		for _, node := range flavor.Nodes {
			totalCount += node.Count
		}

		// make sure the license allows this many nodes
		err := license.CheckCount(totalCount)
		if err != nil {
			continue
		}

		// make sure the license allows at least some instance types for the flavor
		if site.IsAWS() {
			for _, node := range flavor.Nodes {
				if len(allowedInstanceTypes[node.Profile]) == 0 {
					continue FlavorsLoop
				}
			}
		}

		// the flavor satisfies all the criterias, add it to the resulting list
		options.Items = append(
			options.Items, flavorToSliderOption(flavor, allowedInstanceTypes))
	}

	return options
}

func flavorToSliderOption(flavor schema.Flavor, instanceTypes map[string][]string) sliderOption {
	option := sliderOption{
		Name:        flavor.Name,
		Description: flavor.Description,
		Profiles:    make(map[string]sliderItem),
	}
	for _, node := range flavor.Nodes {
		option.Profiles[node.Profile] = sliderItem{
			Count:         node.Count,
			InstanceTypes: instanceTypes[node.Profile],
		}
	}
	return option
}

/* getAppPackage streams the contents of the specified application package

GET /portalapi/v1/apps/:repository_id/:package/:version

*/
func (m *Handler) getAppPackage(w http.ResponseWriter, r *http.Request, p httprouter.Params, context *AuthContext) (interface{}, error) {
	locator, err := loc.NewLocator(p.ByName("repository"), p.ByName("package"), p.ByName("version"))
	if err != nil {
		return nil, trace.Wrap(err)
	}

	_, reader, err := context.Packages.ReadPackage(*locator)
	if err != nil {
		return nil, trace.Wrap(err)
	}
	defer reader.Close()

	readSeeker, ok := reader.(io.ReadSeeker)
	if !ok {
		return nil, trace.BadParameter("expected read seeker object")
	}
	w.Header().Set("Content-Type", "application/x-tar")
	w.Header().Set("Content-Disposition", fmt.Sprintf(`attachment; filename=%v.tar`, locator.String()))
	http.ServeContent(w, r, locator.String(), time.Now(), readSeeker)
	return nil, nil
}

/* getAppInstaller generates a tarball with a standlone installer for application
   package specified with repository_name/package_name/version and returns a binary byte stream
   of its contents

GET /portalapi/v1/apps/:repository_id/:package/:version/installer

*/
func (m *Handler) getAppInstaller(w http.ResponseWriter, r *http.Request, p httprouter.Params, context *AuthContext) (interface{}, error) {
	locator, err := loc.NewLocator(p.ByName("repository"), p.ByName("package"), p.ByName("version"))
	if err != nil {
		return nil, trace.Wrap(err)
	}

	reader, err := context.Operator.GetAppInstaller(ops.AppInstallerRequest{
		AccountID:   context.User.GetAccountID(),
		Application: *locator,
	})
	if err != nil {
		return nil, trace.Wrap(err)
	}
	defer reader.Close()

	w.Header().Set("Content-Type", "application/x-gzip")
	w.Header().Set("Content-Disposition", fmt.Sprintf(
		`attachment; filename="%v-installer.tar.gz"`, locator.String()))
	_, err = io.Copy(w, reader)
	return nil, trace.Wrap(err)
}

<<<<<<< HEAD
// getRetentionPolicies returns a list of configured retention policies for a site
//
//   GET /sites/:domain/monitoring/retention
//
// Input:
//
//   -
//
// Output:
//
//   []ops.RetentionPolicy
func (m *Handler) getRetentionPolicies(w http.ResponseWriter, r *http.Request, p httprouter.Params, context *AuthContext) (interface{}, error) {
	return context.Operator.GetRetentionPolicies(ops.SiteKey{
		AccountID:  context.User.GetAccountID(),
		SiteDomain: p.ByName("domain"),
	})
}

// getClusterMetrics returns basic cluster metrics.
//
//   GET /sites/:domain/monitoring/metrics?interval=<duration>&step=<duration>
//
func (m *Handler) getClusterMetrics(w http.ResponseWriter, r *http.Request, p httprouter.Params, ctx *AuthContext) (interface{}, error) {
	err := r.ParseForm()
	if err != nil {
		return nil, trace.Wrap(err)
	}
	var interval time.Duration
	if i := r.Form.Get("interval"); i != "" {
		if interval, err = time.ParseDuration(i); err != nil {
			return nil, trace.Wrap(err)
		}
	}
	var step time.Duration
	if s := r.Form.Get("step"); s != "" {
		if step, err = time.ParseDuration(s); err != nil {
			return nil, trace.Wrap(err)
		}
	}
	return ctx.Operator.GetClusterMetrics(r.Context(), ops.ClusterMetricsRequest{
		SiteKey: ops.SiteKey{
			AccountID:  ctx.User.GetAccountID(),
			SiteDomain: p.ByName("domain"),
		},
		Interval: interval,
		Step:     step,
	})
}

// updateRetentionPolicy updates site's retention policies
//
//   PUT /sites/:domain/monitoring/retention
//
// Input:
//
//   []updateRetentionInput
//
// Output:
//
//   {"message": "OK"}
func (m *Handler) updateRetentionPolicy(w http.ResponseWriter, r *http.Request, p httprouter.Params, context *AuthContext) (interface{}, error) {
	var inputs []updateRetentionInput
	err := telehttplib.ReadJSON(r, &inputs)
	if err != nil {
		return nil, trace.Wrap(err)
	}
	for _, input := range inputs {
		err = context.Operator.UpdateRetentionPolicy(ops.UpdateRetentionPolicyRequest{
			AccountID:  context.User.GetAccountID(),
			SiteDomain: p.ByName("domain"),
			Name:       input.Name,
			Duration:   input.Duration,
		})
		if err != nil {
			return nil, trace.Wrap(err)
		}
	}
	return httplib.OK(), nil
}

=======
>>>>>>> 141120a6
func getReleases(operator ops.Operator, cluster ops.Site) ([]webRelease, error) {
	releases, err := operator.ListReleases(ops.ListReleasesRequest{
		SiteKey:      cluster.Key(),
		IncludeIcons: true,
	})
	if err != nil {
		return nil, trace.Wrap(err)
	}
	result := make([]webRelease, 0, len(releases))
	for _, release := range releases {
		result = append(result, webRelease{
			Name:         release.GetName(),
			Namespace:    release.GetNamespace(),
			Description:  release.GetMetadata().Description,
			ChartName:    release.GetChartName(),
			ChartVersion: release.GetChartVersion(),
			ChartIcon:    release.GetChartIcon(),
			AppVersion:   release.GetAppVersion(),
			Status:       release.GetStatus(),
			Updated:      release.GetUpdated(),
		})
	}
	// Prepend the user's bundle to the list of installed apps.
	if !cluster.IsGravity() && !cluster.IsOpsCenter() {
		endpoints, err := operator.GetApplicationEndpoints(cluster.Key())
		if err != nil {
			return nil, trace.Wrap(err)
		}
		result = append([]webRelease{{
			Description:  cluster.App.Manifest.Metadata.Description,
			ChartName:    cluster.App.Manifest.Metadata.Name,
			ChartVersion: cluster.App.Manifest.Metadata.ResourceVersion,
			ChartIcon:    cluster.App.Manifest.Logo,
			Status:       cluster.ReleaseStatus(),
			Updated:      cluster.App.PackageEnvelope.Created,
			Endpoints:    endpoints,
		}}, result...)
	}
	return result, nil
}

// webRelease is an application release object for web app.
type webRelease struct {
	// Name is the release name.
	Name string `json:"name"`
	// Namespace is the namespace where release is deployed.
	Namespace string `json:"namespace"`
	// Description is the application description.
	Description string `json:"description"`
	// ChartName is the name of the release chart.
	ChartName string `json:"chartName"`
	// ChartVersion is the version of the release chart.
	ChartVersion string `json:"chartVersion"`
	// ChartIcon is base64-encoded chart application icon.
	ChartIcon string `json:"icon,omitempty"`
	// AppVersion is the optional application version.
	AppVersion string `json:"appVersion"`
	// Status is the release status.
	Status string `json:"status"`
	// Updated is when the release was last updated.
	Updated time.Time `json:"updated"`
	// Endpoints contains the application endpoints.
	Endpoints []ops.Endpoint `json:"endpoints,omitempty"`
}

type webAPIResponse struct {
	Items interface{} `json:"items"`
}

// makeResponse takes a collection of objects and returns API response object
func makeResponse(items interface{}) (interface{}, error) {
	return webAPIResponse{Items: items}, nil
}<|MERGE_RESOLUTION|>--- conflicted
+++ resolved
@@ -261,14 +261,9 @@
 	// Flavors for installation
 	h.GET("/sites/:domain/flavors", h.needsAuth(h.getFlavors))
 
-<<<<<<< HEAD
 	// Monitoring
-	h.GET("/sites/:domain/monitoring/retention", h.needsAuth(h.getRetentionPolicies))
-	h.PUT("/sites/:domain/monitoring/retention", h.needsAuth(h.updateRetentionPolicy))
 	h.GET("/sites/:domain/monitoring/metrics", h.needsAuth(h.getClusterMetrics))
 
-=======
->>>>>>> 141120a6
 	// Certificates
 	h.GET("/sites/:domain/certificate", h.needsAuth(h.getCertificate))
 	h.PUT("/sites/:domain/certificate", h.needsAuth(h.updateCertificate))
@@ -2065,25 +2060,6 @@
 	return nil, trace.Wrap(err)
 }
 
-<<<<<<< HEAD
-// getRetentionPolicies returns a list of configured retention policies for a site
-//
-//   GET /sites/:domain/monitoring/retention
-//
-// Input:
-//
-//   -
-//
-// Output:
-//
-//   []ops.RetentionPolicy
-func (m *Handler) getRetentionPolicies(w http.ResponseWriter, r *http.Request, p httprouter.Params, context *AuthContext) (interface{}, error) {
-	return context.Operator.GetRetentionPolicies(ops.SiteKey{
-		AccountID:  context.User.GetAccountID(),
-		SiteDomain: p.ByName("domain"),
-	})
-}
-
 // getClusterMetrics returns basic cluster metrics.
 //
 //   GET /sites/:domain/monitoring/metrics?interval=<duration>&step=<duration>
@@ -2115,39 +2091,6 @@
 	})
 }
 
-// updateRetentionPolicy updates site's retention policies
-//
-//   PUT /sites/:domain/monitoring/retention
-//
-// Input:
-//
-//   []updateRetentionInput
-//
-// Output:
-//
-//   {"message": "OK"}
-func (m *Handler) updateRetentionPolicy(w http.ResponseWriter, r *http.Request, p httprouter.Params, context *AuthContext) (interface{}, error) {
-	var inputs []updateRetentionInput
-	err := telehttplib.ReadJSON(r, &inputs)
-	if err != nil {
-		return nil, trace.Wrap(err)
-	}
-	for _, input := range inputs {
-		err = context.Operator.UpdateRetentionPolicy(ops.UpdateRetentionPolicyRequest{
-			AccountID:  context.User.GetAccountID(),
-			SiteDomain: p.ByName("domain"),
-			Name:       input.Name,
-			Duration:   input.Duration,
-		})
-		if err != nil {
-			return nil, trace.Wrap(err)
-		}
-	}
-	return httplib.OK(), nil
-}
-
-=======
->>>>>>> 141120a6
 func getReleases(operator ops.Operator, cluster ops.Site) ([]webRelease, error) {
 	releases, err := operator.ListReleases(ops.ListReleasesRequest{
 		SiteKey:      cluster.Key(),
